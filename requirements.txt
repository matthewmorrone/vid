--- conflicted
+++ resolved
@@ -1,11 +1,8 @@
 fastapi
 uvicorn
 pydantic
-<<<<<<< HEAD
 opencv-python
 scenedetect
 deepface
 numpy
-=======
-httpx
->>>>>>> 107f9435
+httpx