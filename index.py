#!/usr/bin/env python3
"""Unified video utility script.

Functions:
  list   - List .mp4 files with optional recursion / JSON / sizes.
  meta   - Generate ffprobe metadata JSON files for .mp4s.
           (Skips existing unless --force.)
  

The 'queue' command is an ephemeral in-memory scheduler to avoid CPU thrash on
low-power devices. It discovers files (like meta) then processes them with a
thread pool (default 1 worker).

Metadata Output:
  For each video foo.mp4 we write foo.mp4.ffprobe.json

ffprobe Invocation:
  ffprobe -v quiet -print_format json -show_format -show_streams <file>

Testing / Offline Mode:
  Set FFPROBE_DISABLE=1 to skip invoking ffprobe and produce a stub JSON.

Exit Codes:
  0 success
  2 directory not found
  3 ffprobe missing or failed (non-fatal per-file; command exits 0 unless a
    hard error before processing begins)

"""
from __future__ import annotations
import argparse
import json
import os
import sys
import threading
import time
import subprocess
import random
from pathlib import Path
from typing import List, Dict, Any, Iterable
from types import SimpleNamespace
from queue import Queue, Empty
try:  # Optional dependency; many commands work without OpenCV
    import cv2  # type: ignore
except ImportError:  # pragma: no cover - fallback when opencv-python not installed
    cv2 = None
import numpy as np

os.environ["CUDA_VISIBLE_DEVICES"] = "-1"
np.random.seed(0)
random.seed(0)

# ---------------------------------------------------------------------------
# File discovery & listing
# ---------------------------------------------------------------------------

# ---------------------------------------------------------------------------
# Merged helpers (from faces.py & find_misnamed_assets.py)
# ---------------------------------------------------------------------------

def cluster_faces(
    videos: Iterable[Path],
    frame_rate: float = 1.0,
    eps: float = 0.5,
    min_samples: int = 2,
):
    """Detect faces in videos and cluster them by similarity.

    Requires optional heavy deps: opencv-python, face_recognition, scikit-learn.
    Returns dict[label] -> list occurrences {video, timestamp, bbox{top,right,bottom,left}}.
    """
    try:
        import cv2  # type: ignore
        import numpy as np  # type: ignore
        from sklearn.cluster import DBSCAN  # type: ignore
        import face_recognition  # type: ignore
    except Exception as exc:  # pragma: no cover
        raise RuntimeError("face clustering requires cv2, face_recognition and scikit-learn") from exc
    embeddings = []
    occurrences = []
    for video in videos:
        cap = cv2.VideoCapture(str(video))
        if not cap.isOpened():
            cap.release()
            continue
        fps = cap.get(cv2.CAP_PROP_FPS) or 30.0
        step = max(int(round(fps / frame_rate)), 1)
        frame_idx = 0
        while True:
            ret, frame = cap.read()
            if not ret:
                break
            if frame_idx % step == 0:
                rgb = frame[:, :, ::-1]
                boxes = face_recognition.face_locations(rgb)
                if boxes:
                    encs = face_recognition.face_encodings(rgb, boxes)
                    ts = frame_idx / fps
                    for (top, right, bottom, left), enc in zip(boxes, encs):
                        embeddings.append(enc)
                        occurrences.append({
                            "video": Path(video).name,
                            "timestamp": ts,
                            "bbox": {"top": int(top), "right": int(right), "bottom": int(bottom), "left": int(left)},
                        })
            frame_idx += 1
        cap.release()
    if not embeddings:
        return {}
    import numpy as np  # type: ignore
    data = np.vstack(embeddings)
    norms = np.linalg.norm(data, axis=1, keepdims=True)
    norms[norms == 0] = 1.0
    normalized = data / norms
    labels = DBSCAN(eps=eps, min_samples=min_samples, metric="euclidean").fit_predict(normalized)
    clusters = {}
    for label, occ in zip(labels, occurrences):
        clusters.setdefault(int(label), []).append(occ)
    return clusters

fMEDIA_EXTS = {".mp4"}

ARTIFACTS_DIR = ".artifacts"

def artifact_dir(media_path: Path) -> Path:
    d = media_path.parent / ARTIFACTS_DIR
<<<<<<< HEAD
    d.mkdir(exist_ok=True)
=======
    d.mkdir(exist_ok=True, parents=True)
>>>>>>> a321f5dc
    return d

def subtitles_path_candidates(media_path: Path):
    d = artifact_dir(media_path)
    stem = media_path.stem
<<<<<<< HEAD
    return [d / f"{stem}.srt"]
=======
    return [d / f"{stem}.srt", d / f"{stem}.vtt", d / f"{stem}.json"]
>>>>>>> a321f5dc

def find_subtitles(media_path: Path):
    for p in subtitles_path_candidates(media_path):
        if p.exists():
            return p
    return None

def rename_with_artifacts(src: Path, dst: Path) -> None:
    src = src.resolve()
    dst = dst.resolve()
    if not src.exists():
        raise FileNotFoundError(src)
    dst.parent.mkdir(parents=True, exist_ok=True)
    os.replace(src, dst)
    src_dir = src.parent / ARTIFACTS_DIR
    if not src_dir.exists():
        return
    dst_dir = dst.parent / ARTIFACTS_DIR
    dst_dir.mkdir(exist_ok=True)
    for p in src_dir.iterdir():
        if p.name.startswith(src.stem):
            new_name = dst.stem + p.name[len(src.stem):]
            os.replace(p, dst_dir / new_name)

def find_videos(root: Path, recursive: bool = False, exts: set[str] | None = None) -> List[Path]:
    exts = exts or {".mp4", ".mkv", ".mov", ".avi", ".webm", ".m4v"}
    iterator = root.rglob("*") if recursive else root.iterdir()
<<<<<<< HEAD
    vids = [
        p
        for p in iterator
        if p.is_file()
        and p.suffix.lower() in exts
        and ARTIFACTS_DIR not in p.parts
    ]
=======
    vids = []
    for p in iterator:
        # Exclude files that are immediate children of ARTIFACTS_DIR
        if (
            p.is_file()
            and p.suffix.lower() in exts
            and p.parent != ARTIFACTS_DIR
        ):
            vids.append(p)
>>>>>>> a321f5dc
    vids.sort()
    return vids

def find_mp4s(root: Path, recursive: bool = False) -> List[Path]:
    return find_videos(root, recursive, {".mp4"})


def human_size(num: float) -> str:
    if num < 0:
        return "?"
    for unit in ["B", "KB", "MB", "GB", "TB"]:
        if num < 1024:
            return f"{num:.1f}{unit}"
        num /= 1024
    return f"{num:.1f}PB"


def build_record(path: Path) -> Dict[str, Any]:
    try:
        stat = path.stat()
        size = stat.st_size
        mtime = stat.st_mtime
    except OSError:
        size = -1
        mtime = 0
    return {
        "path": str(path.resolve()),
        "name": path.name,
        "size_bytes": size,
        "mtime": mtime,
    }

# ---------------------------------------------------------------------------
# ffprobe metadata generation
# ---------------------------------------------------------------------------

def metadata_path(video: Path) -> Path:
    return artifact_dir(video) / f"{video.stem}.ffprobe.json"

def thumb_path(video: Path) -> Path:
    return artifact_dir(video) / f"{video.stem}.jpg"


def ffprobe_available() -> bool:
    if os.environ.get("FFPROBE_DISABLE"):
        return True  # pretend ok in stub mode
    from shutil import which
    return which("ffprobe") is not None


def run_ffprobe(video: Path) -> Dict[str, Any]:
    if os.environ.get("FFPROBE_DISABLE"):
        # Stub result for testing / environments without ffprobe
        return {
            "stub": True,
            "path": str(video),
            "size": video.stat().st_size if video.exists() else None,
            "note": "FFPROBE_DISABLE set; real ffprobe skipped",
        }
    cmd = [
        "ffprobe",
        "-v", "quiet",
        "-print_format", "json",
        "-show_format",
        "-show_streams",
        str(video),
    ]
    proc = subprocess.run(cmd, capture_output=True, text=True)
    if proc.returncode != 0:
        raise RuntimeError(proc.stderr.strip() or f"ffprobe failed: {video}")
    try:
        return json.loads(proc.stdout)
    except json.JSONDecodeError as e:
        raise RuntimeError(f"Invalid ffprobe JSON for {video}: {e}") from e


def generate_metadata(videos: Iterable[Path], force: bool = False, workers: int = 1) -> Dict[str, Any]:
    videos = list(videos)
    total = len(videos)
    done = 0
    errors: list[str] = []

    # Worker design: queue file paths, each worker writes file.
    q: Queue[Path] = Queue()
    for v in videos:
        q.put(v)

    lock = threading.Lock()

    def worker():
        nonlocal done
        while True:
            try:
                v = q.get_nowait()
            except Empty:
                return
            try:
                out_path = metadata_path(v)
                if out_path.exists() and not force:
                    pass
                else:
                    data = run_ffprobe(v)
                    out_path.write_text(json.dumps(data, indent=2))
            except Exception as e:  # noqa: BLE001
                with lock:
                    errors.append(f"{v}: {e}")
            finally:
                with lock:
                    done += 1
                q.task_done()

    worker_count = max(1, min(workers, 4))  # cap to protect low-power devices
    threads = [threading.Thread(target=worker, daemon=True) for _ in range(worker_count)]
    for t in threads:
        t.start()
    # Simple progress loop
    while any(t.is_alive() for t in threads):
        print(f"Progress: {done}/{total}\r", end="", file=sys.stderr)
        time.sleep(0.2)
    for t in threads:
        t.join()
    print(f"Progress: {done}/{total}", file=sys.stderr)
    return {"total": total, "errors": errors}

 

# ---------------------------------------------------------------------------
# Thumbnail generation
# ---------------------------------------------------------------------------

def ffmpeg_available() -> bool:
    if os.environ.get("FFPROBE_DISABLE"):  # allow same toggle to stub
        return True
    from shutil import which
    return which("ffmpeg") is not None


def parse_time_spec(time_spec: str, duration: float | None) -> float:
    if time_spec == "middle":
        return (duration / 2.0) if duration and duration > 0 else 1.0
    if time_spec.endswith("%"):
        pct = float(time_spec[:-1]) / 100.0
        if duration and duration > 0:
            return max(0.0, min(duration - 0.5, duration * pct))
        return 1.0
    try:
        return float(time_spec)
    except ValueError:
        return 1.0


def extract_duration(meta_json: Dict[str, Any]) -> float | None:
    # ffprobe format.duration is a string
    fmt = meta_json.get("format") if isinstance(meta_json, dict) else None
    if isinstance(fmt, dict):
        dur = fmt.get("duration")
        try:
            if dur is not None:
                return float(dur)
            else:
                return None
        except (TypeError, ValueError):
            return None
    return None


def generate_thumbnail(video: Path, force: bool, time_spec: str, quality: int) -> None:
    out = thumb_path(video)
    if out.exists() and not force:
        return
    duration = None
    meta_file = metadata_path(video)
    if meta_file.exists():
        try:
            meta = json.loads(meta_file.read_text())
            duration = extract_duration(meta)
        except Exception:  # noqa: BLE001
            duration = None
    t = parse_time_spec(time_spec, duration)
    if os.environ.get("FFPROBE_DISABLE"):
        # stub mode writes a placeholder
        out.write_text(f"stub thumbnail for {video.name} at {t}s")
        return
    if not ffmpeg_available():
        raise RuntimeError("ffmpeg not available")
    # Use -ss (seek) then -frames:v 1 to capture a single frame
    cmd = [
        "ffmpeg", "-y",
        "-ss", str(t),
        "-i", str(video),
        "-frames:v", "1",
        "-q:v", str(quality),
        str(out),
    ]
    proc = subprocess.run(cmd, capture_output=True, text=True)
    if proc.returncode != 0:
        raise RuntimeError(proc.stderr.strip() or "ffmpeg thumbnail failed")


def cmd_thumb(ns) -> int:
    """Generate a single thumbnail per video (time chosen by --time) in parallel workers."""
    root = Path(ns.directory).expanduser().resolve()
    if not root.is_dir():
        print(f"Error: directory not found: {root}", file=sys.stderr)
        return 2
    videos = find_mp4s(root, ns.recursive)
    if not videos:
        print("No MP4 files found.")
        return 0
    errors: list[str] = []
    q: Queue[Path] = Queue()
    for v in videos:
        q.put(v)
    processed = 0
    total = len(videos)
    lock = threading.Lock()

    def worker():
        nonlocal processed
        while True:
            try:
                v = q.get_nowait()
            except Empty:
                return
            try:
                generate_thumbnail(v, ns.force, ns.time_spec, ns.quality)
            except Exception as e:  # noqa: BLE001
                with lock:
                    errors.append(f"{v}: {e}")
            finally:
                with lock:
                    processed += 1
                q.task_done()

    worker_count = max(1, min(ns.workers, 4))
    threads = [threading.Thread(target=worker, daemon=True) for _ in range(worker_count)]
    for t in threads:
        t.start()
    while any(t.is_alive() for t in threads):
        print(f"Thumb progress: {processed}/{total}\r", end="", file=sys.stderr)
        time.sleep(0.2)
    for t in threads:
        t.join()
    print(f"Thumb progress: {processed}/{total}", file=sys.stderr)
    if errors:
        print("Errors (some thumbnails missing):", file=sys.stderr)
        for e in errors:
            print("  " + e, file=sys.stderr)
    print(f"Thumbnails generated for {total - len(errors)} file(s)")
    return 0

# ---------------------------------------------------------------------------
# Sprite sheet generation
# ---------------------------------------------------------------------------

def sprite_sheet_paths(video: Path) -> tuple[Path, Path]:
    base = artifact_dir(video) / f"{video.stem}.sprites"
<<<<<<< HEAD
    return Path(f"{str(base)}.jpg"), Path(f"{str(base)}.json")
=======
    return Path(str(base) + ".jpg"), Path(str(base) + ".json")
>>>>>>> a321f5dc


def build_sprite_ffmpeg_cmd(video: Path, tmp_pattern: Path, interval: float, width: int, cols: int, rows: int, quality: int) -> list[str]:
    # Use fps filter as 1/interval to sample frames. Scale width, preserve aspect, then tile.
    # Limit frames to cols*rows using -frames:v
    max_frames = cols * rows
    vf = f"fps=1/{interval},scale={width}:-1:force_original_aspect_ratio=decrease"  # scaling
    return [
        "ffmpeg", "-y",
        "-i", str(video),
        "-vf", vf,
        "-frames:v", str(max_frames),
        "-q:v", str(quality),
        str(tmp_pattern),
    ]


def assemble_tile_cmd(tmp_pattern: Path, sheet_out: Path, cols: int, rows: int, quality: int) -> list[str]:
    tile_filter = f"tile={cols}x{rows}"  # will pad with black if insufficient frames
    return [
        "ffmpeg", "-y",
        "-pattern_type", "glob",
        "-i", str(tmp_pattern),
        "-vf", tile_filter,
        "-q:v", str(quality),
        str(sheet_out),
    ]


def generate_sprite_sheet(video: Path, interval: float, width: int, cols: int, rows: int, quality: int, force: bool, max_frames: int) -> tuple[bool, str | None]:
    sheet_path, json_path = sprite_sheet_paths(video)
    if sheet_path.exists() and json_path.exists() and not force:
        return True, None
    if os.environ.get("FFPROBE_DISABLE"):
        # stub: create simple json + empty file
        sheet_path.write_text("stub")
        json_path.write_text(json.dumps({"stub": True, "interval": interval}))
        return True, None
    if not ffmpeg_available():
        return False, "ffmpeg not available"
    # Temporary frames dir
    frames_dir = video.parent / f".{video.name}.frames_tmp"
    frames_dir.mkdir(exist_ok=True)
    pattern = frames_dir / "*.jpg"
    # Extract frames
    cmd_extract = build_sprite_ffmpeg_cmd(video, frames_dir / "%04d.jpg", interval, width, cols, rows, quality)
    proc = subprocess.run(cmd_extract, capture_output=True, text=True)
    if proc.returncode != 0:
        return False, proc.stderr.strip() or "ffmpeg extract failed"
    # Optionally cap frames if user provided smaller max
    if max_frames > 0 and max_frames < cols * rows:
        # We will re-tile only first max_frames frames by renaming extras
        frames = sorted(frames_dir.glob("*.jpg"))
        for f in frames[max_frames:]:
            f.unlink(missing_ok=True)
        cols_rows = min(cols * rows, max_frames)
    else:
        cols_rows = cols * rows
    # Build sheet
    tile_cmd = [
        "ffmpeg", "-y",
        "-pattern_type", "glob",
        "-i", str(pattern),
        "-vf", f"tile={cols}x{rows}",
        "-q:v", str(quality),
        str(sheet_path),
    ]
    proc2 = subprocess.run(tile_cmd, capture_output=True, text=True)
    if proc2.returncode != 0:
        return False, proc2.stderr.strip() or "ffmpeg tile failed"
    # Get tile size from first frame (approx width/height per frame after scaling)
    first = next(iter(frames_dir.glob("*.jpg")), None)
    tile_w = width
    tile_h = None
    if first and ffprobe_available() and not os.environ.get("FFPROBE_DISABLE"):
        probe = subprocess.run(["ffprobe", "-v", "error", "-select_streams", "v:0", "-show_entries", "stream=width,height", "-of", "json", str(first)], capture_output=True, text=True)
        if probe.returncode == 0:
            try:
                info = json.loads(probe.stdout)
                if info.get("streams"):
                    s0 = info["streams"][0]
                    tile_w = s0.get("width", tile_w)
                    tile_h = s0.get("height", tile_h)
            except Exception:
                pass
    # Count actual frames
    actual_frames = len(list(frames_dir.glob("*.jpg")))
    # Write JSON index
    json_path.write_text(json.dumps({
        "video": str(video.name),
        "sheet": sheet_path.name,
        "interval": interval,
        "cols": cols,
        "rows": rows,
        "tile_width": tile_w,
        "tile_height": tile_h,
        "frames": actual_frames,
        "max_frames": cols * rows,
    }, indent=2))
    # Clean up frames directory
    for f in frames_dir.glob("*.jpg"):
        f.unlink(missing_ok=True)
    frames_dir.rmdir()
    return True, None


def cmd_sprites(ns) -> int:
    """Create sprite sheet + JSON index (grid of frames) for each video."""
    root = Path(ns.directory).expanduser().resolve()
    if not root.is_dir():
        print(f"Error: directory not found: {root}", file=sys.stderr)
        return 2
    videos = find_mp4s(root, ns.recursive)
    if not videos:
        print("No MP4 files found.")
        return 0
    interval = max(0.1, ns.interval)
    cols = max(1, ns.cols)
    rows = max(1, ns.rows)
    total = len(videos)
    processed = 0
    errors: list[str] = []
    for v in videos:
        ok, err = generate_sprite_sheet(v, interval, ns.width, cols, rows, ns.quality, ns.force, ns.max_frames)
        processed += 1
        if not ok and err:
            errors.append(f"{v}: {err}")
        print(f"Sprites {processed}/{total}\r", end="", file=sys.stderr)
    print(f"Sprites {processed}/{total}", file=sys.stderr)
    if errors:
        print("Errors (some sprite sheets missing):", file=sys.stderr)
        for e in errors:
            print("  " + e, file=sys.stderr)
    print(f"Sprite sheets generated for {total - len(errors)} file(s)")
    return 0

# ---------------------------------------------------------------------------
# Hover preview short clips (decile segments)
# ---------------------------------------------------------------------------

def preview_output_dir(video: Path) -> Path:
    d = artifact_dir(video) / f"{video.stem}.previews"
    d.mkdir(parents=True, exist_ok=True)
    return d


def preview_index_path(video: Path) -> Path:
    return artifact_dir(video) / f"{video.stem}.previews.json"


def extract_duration_from_file(video: Path) -> float | None:
    if os.environ.get("FFPROBE_DISABLE"):
        return 100.0  # stub default
    if not ffprobe_available():
        return None
    cmd = ["ffprobe", "-v", "error", "-select_streams", "v:0", "-show_entries", "format=duration", "-of", "default=noprint_wrappers=1:nokey=1", str(video)]
    proc = subprocess.run(cmd, capture_output=True, text=True)
    if proc.returncode != 0:
        return None
    try:
        return float(proc.stdout.strip())
    except ValueError:
        return None


def build_preview_cmd(video: Path, start: float, duration: float, width: int, out_file: Path, fmt: str, crf: int, bitrate: str) -> list[str]:
    vfilter = f"scale={width}:-1:force_original_aspect_ratio=decrease"
    base = ["ffmpeg", "-y", "-ss", f"{start:.3f}", "-i", str(video), "-t", f"{duration:.3f}"]
    if fmt == "mp4":
        return base + [
            "-vf", vfilter,
            "-an",
            "-c:v", "libx264",
            "-preset", "veryfast",
            "-crf", str(crf),
            "-movflags", "+faststart",
            str(out_file),
        ]
    # webm (vp9)
    return base + [
        "-vf", vfilter,
        "-an",
        "-c:v", "libvpx-vp9",
        "-b:v", bitrate,
        "-crf", str(crf),
        str(out_file),
    ]


def cmd_previews(ns) -> int:
    """Generate short hover preview clips (segmented) and an index JSON."""
    root = Path(ns.directory).expanduser().resolve()
    if not root.is_dir():
        print(f"Error: directory not found: {root}", file=sys.stderr)
        return 2
    videos = find_mp4s(root, ns.recursive)
    if not videos:
        print("No MP4 files found.")
        return 0
    if os.environ.get("FFPROBE_DISABLE"):
        print("FFPROBE_DISABLE set - using stub durations", file=sys.stderr)
    elif not ffprobe_available():
        print("Warning: ffprobe not available; durations may be missing", file=sys.stderr)
    worker_count = max(1, min(ns.workers, 4))
    q: Queue[Path] = Queue()
    for v in videos:
        q.put(v)
    processed = 0
    total = len(videos)
    lock = threading.Lock()
    errors: list[str] = []

    def worker():
        nonlocal processed
        while True:
            try:
                vid = q.get_nowait()
            except Empty:
                return
            try:
                duration = extract_duration_from_file(vid) or 0
                # Decile segments: by default segments=9 => 10%,20%,...,90%
                segs = max(1, ns.segments)
                points = [((i + 1) / 10.0) * duration for i in range(segs)] if duration > 0 else [i * ns.duration for i in range(segs)]
                out_dir = preview_output_dir(vid)
                out_dir.mkdir(exist_ok=True)
                clip_ext = ".mp4" if ns.format == "mp4" else ".webm"
                index_entries = []
                for idx, start in enumerate(points, start=1):
                    out_file = out_dir / f"seg_{idx:02d}{clip_ext}"
                    if out_file.exists() and not ns.force:
                        index_entries.append({"start": start, "file": out_file.name, "duration": ns.duration})
                        continue
                    if os.environ.get("FFPROBE_DISABLE"):
                        out_file.write_text(f"stub preview {vid.name} t={start:.2f}")
                        index_entries.append({"start": start, "file": out_file.name, "duration": ns.duration})
                        continue
                    if not ffmpeg_available():
                        raise RuntimeError("ffmpeg not available")
                    cmd = build_preview_cmd(vid, start, ns.duration, ns.width, out_file, ns.format, ns.crf, ns.bitrate)
                    proc = subprocess.run(cmd, capture_output=True, text=True)
                    if proc.returncode != 0:
                        raise RuntimeError(proc.stderr.strip() or "ffmpeg preview failed")
                    index_entries.append({"start": start, "file": out_file.name, "duration": ns.duration})
                if not ns.no_index:
                    preview_index_path(vid).write_text(json.dumps({
                        "video": vid.name,
                        "format": ns.format,
                        "segments": index_entries,
                        "segment_duration": ns.duration,
                        "generated_at": time.time(),
                    }, indent=2))
            except Exception as e:  # noqa: BLE001
                with lock:
                    errors.append(f"{vid}: {e}")
            finally:
                with lock:
                    processed += 1
                q.task_done()

    threads = [threading.Thread(target=worker, daemon=True) for _ in range(worker_count)]
    for t in threads:
        t.start()
    while any(t.is_alive() for t in threads):
        print(f"Previews {processed}/{total}\r", end="", file=sys.stderr)
        time.sleep(0.25)
    for t in threads:
        t.join()
    print(f"Previews {processed}/{total}", file=sys.stderr)
    if errors:
        print("Errors (some previews missing):", file=sys.stderr)
        for e in errors:
            print("  " + e, file=sys.stderr)
    print(f"Hover previews generated for {total - len(errors)} file(s)")
    return 0

# ---------------------------------------------------------------------------
# Subtitle generation (Whisper family)
# ---------------------------------------------------------------------------

def detect_backend(preference: str) -> str:
    if preference != "auto":
        return preference
    # Try faster-whisper first (performance), then whisper, then whisper.cpp
    try:
        import importlib  # noqa: F401
        __import__("faster_whisper")
        return "faster-whisper"
    except Exception:
        pass
    try:
        __import__("whisper")
        return "whisper"
    except Exception:
        pass
    return "whisper.cpp"  # assume external binary


def format_segments(segments: List[Dict[str, Any]]) -> str:
    lines = []
    for i, s in enumerate(segments, start=1):
        def ts(t):
            h = int(t // 3600)
            m = int((t % 3600) // 60)
            sec = t % 60
            return f"{h:02d}:{m:02d}:{sec:06.3f}".replace('.', ',')
        lines.append(str(i))
        lines.append(f"{ts(s['start'])} --> {ts(s['end'])}")
        lines.append(s['text'].strip())
        lines.append("")
    return "\n".join(lines).strip() + "\n"


def run_whisper_backend(video: Path, backend: str, model_name: str, language: str | None, translate: bool, cpp_bin: str | None, cpp_model: str | None, compute_type: str | None = None):
    # Returns list of segments: {start,end,text}
    # compute_type: for faster-whisper (auto|int8|int8_float16|int16|float16|float32). We'll attempt fallback if unsupported.
    if os.environ.get("FFPROBE_DISABLE"):
        return [{"start": i * 2.0, "end": i * 2.0 + 1.5, "text": f"Stub segment {i+1}"} for i in range(3)]
    if backend == "faster-whisper":
        from faster_whisper import WhisperModel  # type: ignore
        # Choose initial compute type: explicit flag > translate heuristic > default float16
        initial_type = compute_type or ("int8" if translate else "float16")
        tried: list[str] = []
        fallback_chain = [initial_type]
        # If user forced a type we still may fallback if it errors.
        if initial_type != "int8":
            fallback_chain.append("int8")
        if initial_type not in ("float32", "int16"):
            fallback_chain.append("float32")  # last resort correctness over speed
        last_err: Exception | None = None
        for ct in fallback_chain:
            try:
                tried.append(ct)
                model = WhisperModel(model_name, compute_type=ct)
                seg_iter, _info = model.transcribe(str(video), language=language, task="translate" if translate else "transcribe")
                segments = []
                for s in seg_iter:
                    segments.append({"start": s.start, "end": s.end, "text": s.text})
                if ct != initial_type:
                    print(f"[subs] compute_type fallback: {initial_type} -> {ct}", file=sys.stderr)
                return segments
            except Exception as e:  # noqa: BLE001
                last_err = e
                # Try next fallback
                continue
        # All attempts failed
        raise RuntimeError(f"faster-whisper failed (tried {tried}): {last_err}")
    if backend == "whisper":
        import whisper  # type: ignore
        model = whisper.load_model(model_name)
        result = model.transcribe(str(video), language=language, task="translate" if translate else "transcribe")
        segs = []
        for s in result.get("segments", []):
            if isinstance(s, dict):
                segs.append({"start": s.get("start"), "end": s.get("end"), "text": s.get("text")})
        return segs
    if backend == "whisper.cpp":
        # Need external binary invocation; minimal implementation.
        if not cpp_bin or not Path(cpp_bin).exists():
            raise RuntimeError("whisper.cpp binary not found (provide --whisper-cpp-bin)")
        if not cpp_model or not Path(cpp_model).exists():
            raise RuntimeError("whisper.cpp model not found (provide --whisper-cpp-model)")
        out_json = artifact_dir(video) / f"{video.stem}.{backend}.json"
        cmd = [
            cpp_bin,
            "-m", cpp_model,
            "-f", str(video),
            "-otxt",
            "-oj",  # json output
        ]
        if language:
            cmd += ["-l", language]
        if translate:
            cmd += ["-tr"]
        proc = subprocess.run(cmd, capture_output=True, text=True)
        if proc.returncode != 0:
            raise RuntimeError(proc.stderr.strip() or "whisper.cpp failed")
        # whisper.cpp with -oj writes JSON file alongside or to stdout? We'll parse stdout if JSON-looking else fallback.
        try:
            data = json.loads(proc.stdout)
            segs = []
            for s in data.get("transcription", {}).get("segments", []):
                segs.append({"start": s.get("t0", 0)/1000.0, "end": s.get("t1", 0)/1000.0, "text": s.get("text", "")})
            return segs
        except Exception:
            if out_json.exists():
                data = json.loads(out_json.read_text())
                segs = []
                for s in data.get("transcription", {}).get("segments", []):
                    segs.append({"start": s.get("t0", 0)/1000.0, "end": s.get("t1", 0)/1000.0, "text": s.get("text", "")})
                return segs
            raise RuntimeError("Failed to parse whisper.cpp output")
    raise RuntimeError(f"Unknown backend {backend}")


def cmd_subs(ns) -> int:
    """Generate subtitles via whisper/whisper.cpp (stubbed when FFPROBE_DISABLE set)."""
    root = Path(ns.directory).expanduser().resolve()
    if not root.is_dir():
        print(f"Error: directory not found: {root}", file=sys.stderr)
        return 2
    videos = find_mp4s(root, ns.recursive)
    if not videos:
        print("No MP4 files found.")
        return 0
    backend = detect_backend(ns.backend)
    worker_count = max(1, min(ns.workers, 2))
    q: Queue[Path] = Queue()
    for v in videos:
        q.put(v)
    out_dir_base = Path(ns.output_dir).expanduser().resolve() if ns.output_dir else None
    processed = 0
    total = len(videos)
    errors: list[str] = []
    lock = threading.Lock()

    def worker():
        nonlocal processed
        while True:
            try:
                vid = q.get_nowait()
            except Empty:
                return
            try:
<<<<<<< HEAD
                out_dir = out_dir_base or artifact_dir(vid)
                out_dir.mkdir(parents=True, exist_ok=True)
                out_file = out_dir / f"{vid.stem}.srt"
=======
                suffix_map = {"vtt": ".vtt", "srt": ".srt", "json": ".json"}
                out_dir = out_dir_base or artifact_dir(vid)
                out_dir.mkdir(parents=True, exist_ok=True)
                out_file = out_dir / (vid.stem + suffix_map[ns.format])
>>>>>>> a321f5dc
                if out_file.exists() and not ns.force:
                    pass
                else:
                    print(f"subs {vid.name}", file=sys.stderr)
                    segments = run_whisper_backend(vid, backend, ns.model, ns.language, ns.translate, ns.whisper_cpp_bin, ns.whisper_cpp_model, getattr(ns, "compute_type", None))
                    text = format_segments(segments)
                    out_file.write_text(text)
            except Exception as e:  # noqa: BLE001
                with lock:
                    errors.append(f"{vid}: {e}")
            finally:
                with lock:
                    processed += 1
                q.task_done()

    threads = [threading.Thread(target=worker, daemon=True) for _ in range(worker_count)]
    for t in threads:
        t.start()
    while any(t.is_alive() for t in threads):
        print(f"Subs {processed}/{total} backend={backend}\r", end="", file=sys.stderr)
        time.sleep(0.25)
    for t in threads:
        t.join()
    print(f"Subs {processed}/{total} backend={backend}", file=sys.stderr)
    if errors:
        print("Errors (some subtitles missing):", file=sys.stderr)
        for e in errors:
            print("  " + e, file=sys.stderr)
    print(f"Subtitles generated for {total - len(errors)} file(s)")
    return 0

# ---------------------------------------------------------------------------
# Ephemeral multi-task batch scheduler
# ---------------------------------------------------------------------------

class BatchJob:
    __slots__ = ("video", "task")
    def __init__(self, video: Path, task: str):
        self.video = video
        self.task = task  # meta, thumb, sprites, previews, subs


def artifact_exists(video: Path, task: str) -> bool:
    if task == "meta":
        return metadata_path(video).exists()
    if task == "thumb":
        return thumb_path(video).exists()
    if task == "sprites":
        s, j = sprite_sheet_paths(video)
        return s.exists() and j.exists()
    if task == "previews":
        return preview_index_path(video).exists() or preview_output_dir(video).exists()
    if task == "subs":
<<<<<<< HEAD
        return (artifact_dir(video) / f"{video.stem}.srt").exists()
=======
        for suf in (".vtt", ".srt", ".json"):
            if (artifact_dir(video) / f"{video.stem}{suf}").exists():
                return True
        return False
>>>>>>> a321f5dc
    if task == "phash":
        return phash_path(video).exists()
    if task == "heatmap":
        return heatmap_json_path(video).exists()
    if task == "scenes":
        return scenes_json_path(video).exists()
<<<<<<< HEAD
    return faces_json_path(video).exists() if task == "faces" else False
=======
    if task == "faces":
        return faces_json_path(video).exists()
    return False
>>>>>>> a321f5dc


def run_task(video: Path, task: str, ns) -> tuple[bool, str | None]:
    try:
        if task == "meta":
            if not meta_single(video, force=ns.force):
                return True, None
        elif task == "thumb":
            generate_thumbnail(video, ns.force, "middle", 2)
        elif task == "sprites":
            ok, err = generate_sprite_sheet(video, ns.sprites_interval, ns.sprites_width, ns.sprites_cols, ns.sprites_rows, 4, ns.force, 0)
            if not ok:
                return False, err
        elif task == "previews":
            # simplified single-video preview invocation
            class _Tmp:  # minimal namespace simulation
                duration = ns.preview_duration
                segments = ns.preview_segments
                width = ns.preview_width
                format = "webm"
                crf = 30
                bitrate = "300k"
                force = ns.force
                no_index = False
            # reuse code by faking loop (direct call logic lifted from cmd_previews)
            duration = extract_duration_from_file(video) or 0
            segs = max(1, _Tmp.segments)
            points = [((i + 1) / 10.0) * duration for i in range(segs)] if duration > 0 else [i * _Tmp.duration for i in range(segs)]
            out_dir = preview_output_dir(video)
            out_dir.mkdir(exist_ok=True)
            clip_ext = ".webm"
            index_entries = []
            for idx, start in enumerate(points, start=1):
                out_file = out_dir / f"seg_{idx:02d}{clip_ext}"
                if out_file.exists() and not _Tmp.force:
                    index_entries.append({"start": start, "file": out_file.name, "duration": _Tmp.duration})
                    continue
                if os.environ.get("FFPROBE_DISABLE"):
                    out_file.write_text(f"stub preview {video.name} t={start:.2f}")
                    index_entries.append({"start": start, "file": out_file.name, "duration": _Tmp.duration})
                    continue
                if not ffmpeg_available():
                    raise RuntimeError("ffmpeg not available")
                cmd = build_preview_cmd(video, start, _Tmp.duration, _Tmp.width, out_file, _Tmp.format, _Tmp.crf, _Tmp.bitrate)
                proc = subprocess.run(cmd, capture_output=True, text=True)
                if proc.returncode != 0:
                    raise RuntimeError(proc.stderr.strip() or "ffmpeg preview failed")
                index_entries.append({"start": start, "file": out_file.name, "duration": _Tmp.duration})
            preview_index_path(video).write_text(json.dumps({
                "video": video.name,
                "format": _Tmp.format,
                "segments": index_entries,
                "segment_duration": _Tmp.duration,
                "generated_at": time.time(),
            }, indent=2))
        elif task == "subs":
            backend = detect_backend(ns.subs_backend)
            segments = run_whisper_backend(video, backend, ns.subs_model, ns.subs_language, ns.subs_translate, None, None, getattr(ns, "compute_type", None))
<<<<<<< HEAD
            text = format_segments(segments)
            artifact_dir(video).mkdir(exist_ok=True)
            (artifact_dir(video) / f"{video.stem}.srt").write_text(text)
=======
            text = format_segments(segments, ns.subs_format)
            suffix = {"vtt": ".vtt", "srt": ".srt", "json": ".json"}[ns.subs_format]
            artifact_dir(video).mkdir(exist_ok=True)
            (artifact_dir(video) / f"{video.stem}{suffix}").write_text(text)
>>>>>>> a321f5dc
        elif task == "phash":
            # Use 5 evenly spaced frames by default in batch mode for more robust whole-video signature (algo defaults)
            compute_phash_video(video, frame_time_spec="middle", frames=5, force=ns.force, algo="ahash", combine="xor")
        elif task == "scenes":
            # Default: detect scenes only (no thumbs/clips) for speed
            generate_scene_artifacts(video, threshold=0.4, limit=0, gen_thumbs=False, gen_clips=False, thumb_width=320, clip_duration=2.0, force=ns.force)
        else:
            return False, f"Unknown task {task}"
        return True, None
    except Exception as e:  # noqa: BLE001
        return False, str(e)


def meta_single(video: Path, force: bool) -> bool:
    out = metadata_path(video)
    if out.exists() and not force:
        return False
    try:
        data = run_ffprobe(video)
    except Exception as e:  # noqa: BLE001
        raise RuntimeError(f"ffprobe failed: {e}")
    out.write_text(json.dumps(data, indent=2))
    return True


def cmd_batch(ns) -> int:
    """Run a batch of artifact generators (meta, thumb, sprites, previews, subs) together."""
    root = Path(ns.directory).expanduser().resolve()
    if not root.is_dir():
        print(f"Error: directory not found: {root}", file=sys.stderr)
        return 2
    videos = find_mp4s(root, ns.recursive)
    if not videos:
        print("No MP4 files found.")
        return 0
    requested = [t.strip() for t in ns.tasks.split(',') if t.strip()]
    valid = {"meta", "thumb", "sprites", "previews", "subs", "phash", "scenes"}
    for t in requested:
        if t not in valid:
            print(f"Unknown task in --tasks: {t}", file=sys.stderr)
            return 2
    per_type_caps = {
        "meta": max(1, ns.max_meta),
        "thumb": max(1, ns.max_thumb),
        "sprites": max(1, ns.max_sprites),
        "previews": max(1, ns.max_previews),
    "subs": max(1, ns.max_subs),
    "phash": max(1, ns.max_phash),
    "scenes": max(1, ns.max_scenes),
    }

    # Build job list in stage order: stage-by-stage to respect dependencies (e.g., sprites prefer metadata but not strictly required).
    jobs: list[BatchJob] = []
    for task in requested:
        for v in videos:
            if not ns.force and artifact_exists(v, task):
                continue
            jobs.append(BatchJob(v, task))

    if not jobs:
        print("Nothing to do (artifacts exist). Use --force to regenerate.")
        return 0

    lock = threading.Lock()
    running_counts: Dict[str, int] = {k: 0 for k in per_type_caps}
    pending = jobs[:]  # simple list acts as queue
    completed = 0
    failed: list[str] = []
    total = len(pending)
    stop = False

    def worker_loop():
        nonlocal completed, stop
        while True:
            with lock:
                if stop:
                    return
                # pick a job whose type has capacity
                pick_index = None
                for i, j in enumerate(pending):
                    cap = per_type_caps[j.task]
                    if running_counts[j.task] < cap:
                        pick_index = i
                        running_counts[j.task] += 1
                        job = j
                        break
                if pick_index is None:
                    # no job fits now; check if done
                    if not pending:
                        return
                    # brief release
                    pass
                else:
                    pending.pop(pick_index)
            if pick_index is None:
                time.sleep(0.05)
                continue
            ok, err = run_task(job.video, job.task, ns)
            with lock:
                running_counts[job.task] -= 1
                completed += 1
                if not ok and err:
                    failed.append(f"{job.task}:{job.video}: {err}")
            # loop continues until pending drained

    # spawn limited thread pool sized to sum of caps but not too large
    pool_size = min(sum(per_type_caps.values()), 16)
    threads = [threading.Thread(target=worker_loop, daemon=True) for _ in range(pool_size)]
    for t in threads:
        t.start()
    last_report = 0
    try:
        while any(t.is_alive() for t in threads):
            with lock:
                comp = completed
                rem = total - comp
            if comp != last_report:
                with lock:
                    caps_state = ' '.join(f"{k}:{running_counts[k]}/{per_type_caps[k]}" for k in per_type_caps)
                print(f"Batch {comp}/{total} rem={rem} [{caps_state}]\r", end="", file=sys.stderr)
                last_report = comp
            time.sleep(0.2)
    finally:
        for t in threads:
            t.join()
    print(f"Batch {completed}/{total}", file=sys.stderr)
    if failed:
        print("Failures:", file=sys.stderr)
        for f in failed:
            print("  " + f, file=sys.stderr)
    print(f"Batch done: {completed - len(failed)} success, {len(failed)} failed")
    return 0 if not failed else 1

# ---------------------------------------------------------------------------
# Perceptual hash (pHash) generation
# ---------------------------------------------------------------------------

def phash_path(video: Path) -> Path:
    return artifact_dir(video) / f"{video.stem}.phash.json"


def compute_frame_hash_ahash(image_bytes: bytes) -> tuple[int, int]:
    """Compute 32x32 aHash -> (bits,width). Width = 1024 bits."""
    try:
        from PIL import Image  # type: ignore
        import io
        img = Image.open(io.BytesIO(image_bytes))
        img = img.convert("L").resize((32, 32))
        pixels = list(img.getdata())
        avg = sum(pixels) / len(pixels)
        bits = 0
        for i, p in enumerate(pixels):
            if p >= avg:
                bits |= (1 << i)
        return bits, 1024
    except Exception:
        # Fallback: degrade to 64-bit hash from raw bytes
        return (sum(image_bytes) & ((1 << 64) - 1)), 64


def _dct2(matrix: list[float], size: int) -> list[float]:
    """Naive 2D DCT (slow but OK for 32x32). Returns flat list length size*size."""
    # Implement a very small DCT to avoid numpy dependency; performance acceptable for handful of frames.
    import math
    N = size
    out = [0.0] * (N * N)
    for u in range(N):
        for v in range(N):
            s = 0.0
            for x in range(N):
                for y in range(N):
                    s += (
                        matrix[x * N + y]
                        * math.cos(((2 * x + 1) * u * math.pi) / (2 * N))
                        * math.cos(((2 * y + 1) * v * math.pi) / (2 * N))
                    )
            cu = math.sqrt(1 / N) if u == 0 else math.sqrt(2 / N)
            cv = math.sqrt(1 / N) if v == 0 else math.sqrt(2 / N)
            out[u * N + v] = cu * cv * s
    return out


def compute_frame_hash_dct(image_bytes: bytes) -> tuple[int, int]:
    """Classic pHash style: 32x32 -> DCT -> top-left 8x8 (excluding DC) using median threshold -> 64 bits."""
    try:
        from PIL import Image  # type: ignore
        import io, statistics
        img = Image.open(io.BytesIO(image_bytes))
        img = img.convert("L").resize((32, 32))
        pixels = list(img.getdata())  # 1024 values
        dct = _dct2(pixels, 32)
        # Extract top-left 8x8 coefficients (excluding [0,0])
        coeffs = []
        for u in range(8):
            for v in range(8):
                if u == 0 and v == 0:
                    continue
                coeffs.append(dct[u * 32 + v])
        median = statistics.median(coeffs)
        bits = 0
        for i, c in enumerate(coeffs):  # 63 coefficients
            if c >= median:
                bits |= (1 << i)
        # We currently have 63 bits; pad to 64 by leaving highest bit 0.
        return bits, 64
    except Exception:
        return compute_frame_hash_ahash(image_bytes)


def hash_to_hex(bits: int, width: int = 1024) -> str:
    # width = number of bits (32*32=1024). Convert to hex padded.
    hex_len = width // 4
    return f"{bits:0{hex_len}x}"[-hex_len:]


def extract_frame(video: Path, timestamp: float) -> bytes:
    if os.environ.get("FFPROBE_DISABLE"):
        return b"stub" + str(timestamp).encode()
    if not ffmpeg_available():
        raise RuntimeError("ffmpeg not available for frame extraction")
    # Use ffmpeg to output a single JPEG to pipe
    cmd = [
        "ffmpeg", "-v", "error",
        "-ss", f"{timestamp:.3f}",
        "-i", str(video),
        "-frames:v", "1",
        "-f", "image2pipe",
        "-vcodec", "mjpeg",
        "-",
    ]
    proc = subprocess.run(cmd, capture_output=True)
    if proc.returncode != 0:
        raise RuntimeError("ffmpeg frame extract failed")
    return proc.stdout


def parse_frame_time_spec(spec: str, duration: float | None) -> float:
    if spec == "middle":
        return (duration / 2.0) if duration and duration > 0 else 1.0
    if spec.endswith('%'):
        try:
            pct = float(spec[:-1]) / 100.0
            if duration and duration > 0:
                return max(0.0, min(duration - 0.5, duration * pct))
        except ValueError:
            pass
        return 1.0
    try:
        return float(spec)
    except ValueError:
        return 1.0


def compute_phash_video(video: Path, frame_time_spec: str, frames: int, force: bool, algo: str = "ahash", combine: str = "xor") -> str:
    out = phash_path(video)
    if out.exists() and not force:
        return json.loads(out.read_text())["phash"]
    duration = extract_duration_from_file(video) or 0
    # frame positions: if frames == 1 => single time. else evenly spaced across [0,duration]
    positions = []
    if frames <= 1:
        positions = [parse_frame_time_spec(frame_time_spec, duration)]
    else:
        for i in range(frames):
            positions.append((i + 0.5) * duration / frames)
    # Collect per-frame bits
    per_bits: list[int] = []
    bit_width = 0
    for pos in positions:
        img = extract_frame(video, pos)
        if algo == "dct":
            bits, width = compute_frame_hash_dct(img)
        else:
            bits, width = compute_frame_hash_ahash(img)
        bit_width = width
        per_bits.append(bits)

    if combine == "xor" or frames == 1:
        combined = 0
        for b in per_bits:
            combined ^= b
    else:
        # majority / avg (treated the same at bit level without raw coefficients)
        counts = [0] * bit_width
        for b in per_bits:
            for i in range(bit_width):
                if b & (1 << i):
                    counts[i] += 1
        threshold = frames / 2.0
        combined = 0
        for i, c in enumerate(counts):
            if c > threshold:
                combined |= (1 << i)
    algo_name = ("dct8x8" if algo == "dct" else "ahash32x32")
    hex_hash = hash_to_hex(combined, width=bit_width)
    out.write_text(json.dumps({
        "video": video.name,
        "phash": hex_hash,
        "algorithm": f"{algo_name}-{combine}" if frames > 1 else algo_name,
        "frames": frames,
        "positions": positions,
        "generated_at": time.time(),
    }, indent=2))
    return hex_hash


def cmd_phash(ns) -> int:
    """Compute perceptual hash (single or multi-frame combined) for duplicates detection."""
    root = Path(ns.directory).expanduser().resolve()
    if not root.is_dir():
        print(f"Error: directory not found: {root}", file=sys.stderr)
        return 2
    videos = find_mp4s(root, ns.recursive)
    if not videos:
        print("No MP4 files found.")
        return 0
    worker_count = max(1, min(ns.workers, 4))
    q: Queue[Path] = Queue()
    for v in videos:
        q.put(v)
    done = 0
    total = len(videos)
    lock = threading.Lock()
    errors: list[str] = []
    results: list[tuple[str, str]] = []  # (video name, hash)

    def worker():
        nonlocal done
        while True:
            try:
                vid = q.get_nowait()
            except Empty:
                return
            try:
                h = compute_phash_video(vid, ns.time, ns.frames, ns.force, algo=ns.algo, combine=ns.combine)
                with lock:
                    results.append((vid.name, h))
            except Exception as e:  # noqa: BLE001
                with lock:
                    errors.append(f"{vid}: {e}")
            finally:
                with lock:
                    done += 1
                q.task_done()

    threads = [threading.Thread(target=worker, daemon=True) for _ in range(worker_count)]
    for t in threads:
        t.start()
    while any(t.is_alive() for t in threads):
        print(f"pHash {done}/{total}\r", end="", file=sys.stderr)
        time.sleep(0.2)
    for t in threads:
        t.join()
    print(f"pHash {done}/{total}", file=sys.stderr)
    if ns.output_format == "json":
        print(json.dumps({"results": [{"video": v, "phash": h} for v, h in results]}, indent=2))
    else:
        for v, h in results:
            print(f"{h}  {v}")
    if errors:
        print("Errors (some hashes missing):", file=sys.stderr)
        for e in errors:
            print("  " + e, file=sys.stderr)
    return 0 if not errors else 1

# ---------------------------------------------------------------------------
# CLI
# ---------------------------------------------------------------------------

def parse_args(argv: List[str]) -> argparse.Namespace:
    p = argparse.ArgumentParser(description="Video utility (list, metadata)")
<<<<<<< HEAD
    p.add_argument("-d", "--dir", dest="root_dir", default=None, help="Root directory for commands")
=======
    p.add_argument("-d", "--dir", dest="dir", default=None, help="Root directory for commands")
>>>>>>> a321f5dc
    sub = p.add_subparsers(dest="cmd", required=True)

    lp = sub.add_parser("list", help="List mp4 files")
    lp.add_argument("directory", nargs="?", default=".")
    lp.add_argument("-r", "--recursive", action="store_true")
    lp.add_argument("--json", action="store_true")
    lp.add_argument("--show-size", action="store_true")
    lp.add_argument("--sort", choices=["name", "size"], default="name")

    mp = sub.add_parser("meta", help="Generate ffprobe metadata for mp4 files (multi-threaded)")
    mp.add_argument("directory", nargs="?", default=".")
    mp.add_argument("-r", "--recursive", action="store_true")
    mp.add_argument("--force", action="store_true", help="Regenerate even if output exists")
    mp.add_argument("--workers", type=int, default=1)

    tp = sub.add_parser("thumb", help="Generate cover thumbnails (JPEG)")
    tp.add_argument("directory", nargs="?", default=".")
    tp.add_argument("-r", "--recursive", action="store_true")
    tp.add_argument("--time", dest="time_spec", default="middle", help="When to capture frame: seconds (e.g. 10), percentage (e.g. 25%), or 'middle' (default)")
    tp.add_argument("--force", action="store_true", help="Regenerate even if thumbnail exists")
    tp.add_argument("--workers", type=int, default=1, help="Worker threads (cap 4)")
    tp.add_argument("--quality", type=int, default=2, help="JPEG quality scale (ffmpeg -q:v, 2=high, 31=low)")

    sp = sub.add_parser("sprites", help="Generate sprite sheet + JSON for hover preview")
    sp.add_argument("directory", nargs="?", default=".")
    sp.add_argument("-r", "--recursive", action="store_true")
    sp.add_argument("--interval", type=float, default=10.0, help="Seconds between frames (default 10)")
    sp.add_argument("--width", type=int, default=320, help="Tile width (scaled; height auto)")
    sp.add_argument("--cols", type=int, default=10, help="Sheet columns (default 10)")
    sp.add_argument("--rows", type=int, default=10, help="Sheet rows (default 10)")
    sp.add_argument("--quality", type=int, default=4, help="JPEG quality for sheet (2=high)" )
    sp.add_argument("--force", action="store_true", help="Regenerate even if sheet/json exist")
    sp.add_argument("--max-frames", type=int, default=0, help="Max frames (0 = auto up to cols*rows)")

    hp = sub.add_parser("previews", help="Generate short hover preview clips (decile segments)")
    hp.add_argument("directory", nargs="?", default=".")
    hp.add_argument("-r", "--recursive", action="store_true")
    hp.add_argument("--segments", type=int, default=9, help="Number of segments (default 9 for 10%-90% deciles)")
    hp.add_argument("--duration", type=float, default=1.0, help="Seconds per preview clip (default 1.0)")
    hp.add_argument("--width", type=int, default=320, help="Preview clip width (scale, keep aspect)")
    hp.add_argument("--format", choices=["mp4", "webm"], default="webm", help="Output container/codec (default webm)")
    hp.add_argument("--crf", type=int, default=30, help="Quality factor (x264/webm CRF, lower=better)")
    hp.add_argument("--bitrate", type=str, default="300k", help="Target bitrate for webm (if using webm)")
    hp.add_argument("--workers", type=int, default=2, help="Worker threads (cap 4)")
    hp.add_argument("--force", action="store_true", help="Regenerate existing previews")
    hp.add_argument("--no-index", action="store_true", help="Skip writing index JSON")

    sb = sub.add_parser("subs", help="Generate subtitles via Whisper (whisper / faster-whisper / whisper.cpp)")
    sb.add_argument("directory", nargs="?", default=".")
    sb.add_argument("-r", "--recursive", action="store_true")
    sb.add_argument("--model", default="small", help="Model name (default small)")
    sb.add_argument("--backend", choices=["auto", "whisper", "faster-whisper", "whisper.cpp"], default="auto", help="Backend selection (default auto)")
    sb.add_argument("--language", default=None, help="Source language (auto detect if omitted)")
    sb.add_argument("--translate", action="store_true", help="Translate to English")
    sb.add_argument("--workers", type=int, default=1, help="Parallel videos (cap 2)")
    sb.add_argument("--force", action="store_true", help="Regenerate even if subtitle file exists")
    sb.add_argument("--output-dir", default=None, help="Directory to place subtitle files (defaults alongside videos)")
    sb.add_argument("--whisper-cpp-bin", default=None, help="Path to whisper.cpp binary (if backend whisper.cpp)")
    sb.add_argument("--whisper-cpp-model", default=None, help="Path to whisper.cpp model (.bin)")
    sb.add_argument("--compute-type", default=None, help="faster-whisper compute type override (auto=int8 if translate else float16). Fallbacks applied if unsupported.")

    bt = sub.add_parser("batch", help="Ephemeral multi-stage pipeline (meta/thumb/sprites/previews/subs) with per-type concurrency caps")
    bt.add_argument("directory", nargs="?", default=".")
    bt.add_argument("-r", "--recursive", action="store_true")
    bt.add_argument("--tasks", default="meta,thumb", help="Comma list of tasks: meta,thumb,sprites,previews,subs,phash (default meta,thumb)")
    bt.add_argument("--max-meta", type=int, default=3)
    bt.add_argument("--max-thumb", type=int, default=4)
    bt.add_argument("--max-sprites", type=int, default=2)
    bt.add_argument("--max-previews", type=int, default=2)
    bt.add_argument("--max-subs", type=int, default=1)
    bt.add_argument("--max-phash", type=int, default=4)
    bt.add_argument("--max-scenes", type=int, default=1)
    bt.add_argument("--preview-width", type=int, default=320)
    bt.add_argument("--preview-duration", type=float, default=1.0)
    bt.add_argument("--preview-segments", type=int, default=9)
    bt.add_argument("--sprites-interval", type=float, default=10.0)
    bt.add_argument("--sprites-width", type=int, default=320)
    bt.add_argument("--sprites-cols", type=int, default=10)
    bt.add_argument("--sprites-rows", type=int, default=10)
    bt.add_argument("--subs-model", default="small")
    bt.add_argument("--subs-backend", default="auto")
    bt.add_argument("--subs-language", default=None)
    bt.add_argument("--subs-translate", action="store_true")
    bt.add_argument("--force", action="store_true", help="Force regenerate all artifacts")

    ph = sub.add_parser("phash", help="Compute perceptual hash for video(s) for deduplication")
    ph.add_argument("directory", nargs="?", default=".")
    ph.add_argument("-r", "--recursive", action="store_true")
    ph.add_argument("--time", default="middle", help="Timestamp 'middle', seconds (e.g. 60), or percentage (e.g. 25%)")
    ph.add_argument("--frames", type=int, default=5, help="Number of evenly spaced frames to combine (XOR) (default 5 for broader coverage; use 1 for speed)")
    ph.add_argument("--force", action="store_true")
    ph.add_argument("--workers", type=int, default=2, help="Worker threads (cap 4)")
    ph.add_argument("--output-format", choices=["json","text"], default="json")
    ph.add_argument("--algo", choices=["ahash","dct"], default="ahash", help="Frame hash algorithm: ahash (32x32 avg) or dct (classic 8x8 pHash) (default ahash)")
    ph.add_argument("--combine", choices=["xor","majority","avg"], default="xor", help="Combine multi-frame hashes: xor (fast), majority/avg (bit vote) (default xor)")

    hm = sub.add_parser("heatmap", help="Generate brightness/motion heatmap timeline JSON (and optional PNG)")
    hm.add_argument("directory", nargs="?", default=".")
    hm.add_argument("-r", "--recursive", action="store_true")
    hm.add_argument("--interval", type=float, default=5.0, help="Seconds between samples (default 5.0)")
    hm.add_argument("--mode", choices=["brightness","motion","both"], default="both", help="Metrics to compute (default both)")
    hm.add_argument("--png", action="store_true", help="Also write a small PNG stripe visualization")
    hm.add_argument("--workers", type=int, default=2, help="Parallel videos (cap 4)")
    hm.add_argument("--force", action="store_true")
    hm.add_argument("--output-format", choices=["json","text"], default="json")

    sc = sub.add_parser("scenes", help="Detect scene boundaries and generate markers (optional thumbs/clips)")
    sc.add_argument("directory", nargs="?", default=".")
    sc.add_argument("-r", "--recursive", action="store_true")
    sc.add_argument("--threshold", type=float, default=0.4, help="Scene score threshold (ffmpeg select gt(scene,TH)) (default 0.4)")
    sc.add_argument("--limit", type=int, default=0, help="Limit number of markers (0 = no limit)")
    sc.add_argument("--thumbs", action="store_true", help="Generate thumbnail per scene")
    sc.add_argument("--clips", action="store_true", help="Generate short clip per scene start")
    sc.add_argument("--clip-duration", type=float, default=2.0, help="Seconds per scene clip (default 2.0)")
    sc.add_argument("--thumb-width", type=int, default=320, help="Thumbnail width (default 320)")
    sc.add_argument("--workers", type=int, default=2, help="Parallel videos (cap 4)")
    sc.add_argument("--force", action="store_true")
    sc.add_argument("--output-format", choices=["json","text"], default="json")

    # (Removed earlier simple 'faces' detector parser to avoid duplicate name conflict.)

    ab = sub.add_parser("actor-build", help="Build face embedding gallery")
    ab.add_argument("--people-dir", required=True)
    ab.add_argument("--model", default="ArcFace")
    ab.add_argument("--detector", default="retinaface")
    ab.add_argument("--embeddings", default="gallery.npy")
    ab.add_argument("--labels", default="labels.json")
    ab.add_argument("--include-video", action="store_true")
    ab.add_argument("--video-sample-rate", type=float, default=1.0)
    ab.add_argument("--min-face-area", type=int, default=4096)
    ab.add_argument("--blur-threshold", type=float, default=60.0)
    ab.add_argument("--verbose", action="store_true")

    am = sub.add_parser("actor-match", help="Match faces in a video")
    am.add_argument("--video", required=True)
    am.add_argument("--embeddings", default="gallery.npy")
    am.add_argument("--labels", default="labels.json")
    am.add_argument("--model", default="ArcFace")
    am.add_argument("--detector", default="retinaface")
    am.add_argument("--retry-detectors", default="mtcnn,opencv")
    am.add_argument("--sample-rate", type=float, default=1.0)
    am.add_argument("--topk", type=int, default=3)
    am.add_argument("--conf", type=float, default=0.40)
    am.add_argument("--min-face-area", type=int, default=4096)
    am.add_argument("--blur-threshold", type=float, default=60.0)
    am.add_argument("--out", default=None)
    am.add_argument("--verbose", action="store_true")

    cd = sub.add_parser("codecs", help="Scan library for codec/profile compatibility")
    cd.add_argument("directory", nargs="?", default=".")
    cd.add_argument("-r", "--recursive", action="store_true")
    cd.add_argument("--target-v", default="h264", help="Target video codec (default h264)")
    cd.add_argument("--target-a", default="aac", help="Target audio codec (or copy) (default aac)")
    cd.add_argument("--allowed-profiles", default="high,main,constrained baseline", help="Comma list acceptable H.264 profiles")
    cd.add_argument("--workers", type=int, default=4)
    cd.add_argument("--log", default=None, help="Write incompatible entries to this log file")
    cd.add_argument("--output-format", choices=["json","text"], default="text")
    cd.add_argument("--all", action="store_true", help="Show all entries, not just incompatible ones")

    tc = sub.add_parser("transcode", help="Batch transcode videos toward target codecs")
    tc.add_argument("directory", nargs="?", default=".")
    tc.add_argument("dest", help="Output directory root")
    tc.add_argument("-r", "--recursive", action="store_true")
    tc.add_argument("--target-v", default="h264")
    tc.add_argument("--target-a", default="aac")
    tc.add_argument("--allowed-profiles", default="high,main,constrained baseline")
    tc.add_argument("--crf", type=int, default=28)
    tc.add_argument("--v-bitrate", default=None, help="Optional target video bitrate (e.g. 3000k) overrides CRF for HW encoders")
    tc.add_argument("--a-bitrate", default="128k")
    tc.add_argument("--preset", default="medium")
    tc.add_argument("--hardware", choices=["none","videotoolbox"], default="none")
    tc.add_argument("--drop-subs", action="store_true", help="Exclude subtitle streams")
    tc.add_argument("--workers", type=int, default=1)
    tc.add_argument("--force", action="store_true", help="Force transcode even if compatible")
    tc.add_argument("--dry-run", action="store_true")
    tc.add_argument("--progress", action="store_true", help="Show real-time progress for each file")
    tc.add_argument("--output-format", choices=["json","text"], default="json")

    cmpc = sub.add_parser("compare", help="Compare two video files (SSIM/PSNR)")
    cmpc.add_argument("original")
    cmpc.add_argument("other")
    cmpc.add_argument("--progress", action="store_true", help="Show real-time progress")
    cmpc.add_argument("--output-format", choices=["json","text"], default="text")

    rpt = sub.add_parser("report", help="Report artifact coverage percentages across videos")
    rpt.add_argument("directory", nargs="?", default=".")
    rpt.add_argument("-r", "--recursive", action="store_true")
    rpt.add_argument("--output-format", choices=["json","text"], default="text")

    fn = sub.add_parser("finish", help="Generate missing artifacts based on report")
    fn.add_argument("directory", nargs="?", default=".")
    fn.add_argument("-r", "--recursive", action="store_true")
    fn.add_argument("--workers", type=int, default=2)

    fc = sub.add_parser("faces", help="Detect and cluster faces across videos")
    fc.add_argument("directory", nargs="?", default=".")
    fc.add_argument("-r", "--recursive", action="store_true")
    fc.add_argument("--frame-rate", type=float, default=1.0, help="Frames per second to sample")
    fc.add_argument("--eps", type=float, default=0.5, help="DBSCAN eps parameter")
    fc.add_argument("--min-samples", type=int, default=2, help="DBSCAN min samples")
    fc.add_argument("--output", default=None, help="Write JSON result to file")
    fc.add_argument("--output-format", choices=["json","text"], default="json", help="Output style (currently json for tests)")

    rn = sub.add_parser("rename", help="Rename a video and associated artifacts")
    rn.add_argument("src")
    rn.add_argument("dst")

    return p.parse_args(argv)


def cmd_list(ns) -> int:
    """List .mp4 files with optional size sorting / JSON output."""
    root = Path(ns.directory).expanduser().resolve()
    if not root.is_dir():
        print(f"Error: directory not found: {root}", file=sys.stderr)
        return 2
    mp4s = find_mp4s(root, ns.recursive)
    records = [build_record(p) for p in mp4s]
    if ns.sort == "name":
        records.sort(key=lambda r: r["name"].lower())
    else:
        records.sort(key=lambda r: r["size_bytes"], reverse=True)
    if ns.json:
        json.dump(records, sys.stdout, indent=2)
        print()
    else:
        if not records:
            print("No MP4 files found.")
        else:
            for r in records:
                line = r['path'] if not ns.show_size else f"{r['name']}\t{human_size(r['size_bytes'])}\t{r['path']}"
                print(line)
            print(f"Total: {len(records)} file(s)")
    return 0


def cmd_heatmap(ns) -> int:
    """Compute brightness & motion heatmap timeline (JSON, optional PNG)."""
    root = Path(ns.directory).expanduser().resolve()
    if not root.is_dir():
        print(f"Error: directory not found: {root}", file=sys.stderr)
        return 2
    videos = find_mp4s(root, ns.recursive)
    if not videos:
        print("No MP4 files found.")
        return 0
    worker_count = max(1, min(ns.workers, 4))
    q: Queue[Path] = Queue()
    for v in videos:
        q.put(v)
    done = 0
    total = len(videos)
    lock = threading.Lock()
    errors: list[str] = []
    results: list[tuple[str, dict]] = []

    def worker():
        nonlocal done
        while True:
            try:
                vid = q.get_nowait()
            except Empty:
                return
            try:
                data = compute_heatmap(vid, ns.interval, ns.mode, ns.force, ns.png)
                with lock:
                    results.append((vid.name, data))
            except Exception as e:  # noqa: BLE001
                with lock:
                    errors.append(f"{vid.name}: {e}")
            finally:
                with lock:
                    done += 1
                    print(f"heatmap {done}/{total}\r", end="", file=sys.stderr)
                q.task_done()

    threads = [threading.Thread(target=worker, daemon=True) for _ in range(worker_count)]
    for t in threads:
        t.start()
    for t in threads:
        t.join()
    print(f"heatmap {done}/{total}", file=sys.stderr)
    if errors:
        for e in errors:
            print("Error:", e, file=sys.stderr)
    if ns.output_format == "json":
        print(json.dumps({"results": [
            {"video": v, "heatmap": {k: val for k, val in d.items() if k != "samples"}, "samples": d.get("samples")}
            for v, d in results
        ]}, indent=2))
    else:
        for v, d in results:
            print(v, len(d.get("samples", [])))
    return 1 if errors else 0


def cmd_scenes(ns) -> int:
    """Detect scene boundaries (FFmpeg select filter) and optionally thumbs/clips."""
    root = Path(ns.directory).expanduser().resolve()
    if not root.is_dir():
        print(f"Error: directory not found: {root}", file=sys.stderr)
        return 2
    videos = find_mp4s(root, ns.recursive)
    if not videos:
        print("No MP4 files found.")
        return 0
    worker_count = max(1, min(ns.workers, 4))
    q: Queue[Path] = Queue()
    for v in videos:
        q.put(v)
    done = 0
    total = len(videos)
    lock = threading.Lock()
    errors: list[str] = []
    results: list[tuple[str, dict]] = []

    def worker():
        nonlocal done
        while True:
            try:
                vid = q.get_nowait()
            except Empty:
                return
            try:
                data = generate_scene_artifacts(vid, ns.threshold, ns.limit, ns.thumbs, ns.clips, ns.thumb_width, ns.clip_duration, ns.force)
                with lock:
                    results.append((vid.name, data))
            except Exception as e:  # noqa: BLE001
                with lock:
                    errors.append(f"{vid.name}: {e}")
            finally:
                with lock:
                    done += 1
                    print(f"scenes {done}/{total}\r", end="", file=sys.stderr)
                q.task_done()

    threads = [threading.Thread(target=worker, daemon=True) for _ in range(worker_count)]
    for t in threads:
        t.start()
    for t in threads:
        t.join()
    print(f"scenes {done}/{total}", file=sys.stderr)
    if errors:
        for e in errors:
            print("Error:", e, file=sys.stderr)
    if ns.output_format == "json":
        print(json.dumps({"results": [
            {"video": v, "count": len(d.get("markers", [])), "threshold": d.get("threshold"), "markers": d.get("markers")}
            for v, d in results
        ]}, indent=2))
    else:
        for v, d in results:
            print(v, len(d.get("markers", [])))
    return 1 if errors else 0

# ---------------------------------------------------------------------------
# Face detection
# ---------------------------------------------------------------------------

def faces_json_path(video: Path) -> Path:
    return artifact_dir(video) / f"{video.stem}.faces.json"


def l2norm(x: np.ndarray) -> np.ndarray:
    n = np.linalg.norm(x, axis=1, keepdims=True)
    n[n < 1e-12] = 1e-12
    return x / n


def detect_faces_stub(video: Path) -> list[dict]:
    """Return a placeholder list of faces for the given video."""
    return [
        {
            "time": 0.0,
            "box": [0, 0, 100, 100],
            "score": 1.0,
            "embedding": [],
        }
    ]


def _ensure_openface_model() -> Path:
    """Download the OpenFace embedding model if not present."""
    url = (
        "https://storage.cmusatyalab.org/openface-models/nn4.small2.v1.t7"
    )
    cache = Path.home() / ".cache" / "vid"
    cache.mkdir(parents=True, exist_ok=True)
    model_path = cache / "openface.nn4.small2.v1.t7"
    if not model_path.exists():
        try:
            import urllib.request

            urllib.request.urlretrieve(url, model_path)
        except Exception:
            return model_path
    return model_path


def detect_faces(video: Path, interval: float = 1.0) -> list[dict]:
    """Detect faces and generate embeddings using OpenCV + OpenFace.

    Frames are sampled roughly once per ``interval`` seconds. Each detection
    entry contains the timestamp (seconds), bounding box [x, y, w, h], and a
    128-d embedding vector. If any step fails, a stub response is returned so
    the command still produces output.
    """
    try:
        import cv2  # type: ignore

        cap = cv2.VideoCapture(str(video))
        if not cap.isOpened():
            raise RuntimeError("cannot open video")

        fps = cap.get(cv2.CAP_PROP_FPS) or 30.0
        step = max(int(fps * interval), 1)
        import cv2.data
        cascade = cv2.CascadeClassifier(
            f"{cv2.data.haarcascades}haarcascade_frontalface_default.xml"
        )
        if cascade.empty():
            raise RuntimeError("cascade not found")

        # Load embedding model once
        model_path = _ensure_openface_model()
        net = cv2.dnn.readNetFromTorch(str(model_path))

        results: list[dict] = []
        frame_idx = 0
        while True:
            ret, frame = cap.read()
            if not ret:
                break
            if frame_idx % step == 0:
                gray = cv2.cvtColor(frame, cv2.COLOR_BGR2GRAY)
                detections = cascade.detectMultiScale(gray, 1.1, 5)
                t = frame_idx / fps if fps else 0.0
                for (x, y, w, h) in detections:
                    face = frame[y : y + h, x : x + w]
                    blob = cv2.dnn.blobFromImage(
                        cv2.resize(face, (96, 96)),
                        1 / 255.0,
                        (96, 96),
                        (0, 0, 0),
                        swapRB=True,
                        crop=False,
                    )
                    net.setInput(blob)
                    vec = net.forward()[0]
                    embedding = [round(float(v), 6) for v in vec.tolist()]
                    results.append(
                        {
                            "time": round(t, 3),
                            "box": [int(x), int(y), int(w), int(h)],
                            "score": 1.0,
                            "embedding": embedding,
                        }
                    )
            frame_idx += 1
        cap.release()
        return results
    except Exception:
        return detect_faces_stub(video)


def generate_faces(video: Path, force: bool) -> dict:
    out_json = faces_json_path(video)
    if out_json.exists() and not force:
        return json.loads(out_json.read_text())
    data = {"faces": detect_faces(video)}
    out_json.write_text(json.dumps(data, indent=2))
    return data

# ---------------------------------------------------------------------------
# Actor recognition
# ---------------------------------------------------------------------------

def cmd_actor_build(ns) -> int:
    """Build face embedding gallery from people directory (optionally sample videos)."""
    img_exts = {".jpg", ".jpeg", ".png", ".webp", ".bmp"}
    vid_exts = {".mp4"}
    embeddings: list[np.ndarray] = []
    labels: list[str] = []
    counts: dict[str, int] = {}
    stub = os.environ.get("DEEPFACE_STUB")
    for actor_dir in Path(ns.people_dir).iterdir():
        if not actor_dir.is_dir():
            continue
        actor = actor_dir.name
        for path in actor_dir.rglob("*"):
            if not path.is_file():
                continue
            ext = path.suffix.lower()
            if ext in img_exts:
                if stub:
                    embeddings.append(np.array([1, 0, 0, 0], dtype="float32"))
                    labels.append(actor)
                    counts[actor] = counts.get(actor, 0) + 1
                    continue
                if cv2 is None:
                    continue  # OpenCV not available, skip image processing
                img = cv2.imread(str(path))
                if img is None:
                    continue
                try:
                    # Attempt to use DeepFace if available (lazy import to avoid heavy startup in tests)
                    from deepface import DeepFace  # type: ignore
                    reps = DeepFace.represent(img_path=str(path), model_name=ns.model, detector_backend=ns.detector, enforce_detection=False)
                except Exception:  # broad: fall back to empty reps (stub)
                    reps = []
                faces = reps if isinstance(reps, list) else [reps]
                for face in faces:
                    fa = face.get("facial_area") or {}
                    x, y, w, h = fa.get("x", 0), fa.get("y", 0), fa.get("w", 0), fa.get("h", 0)
                    if w * h < ns.min_face_area:
                        continue
                    crop = img[y:y + h, x:x + w]
                    if crop.size == 0:
                        continue
                    if cv2 is not None and cv2.Laplacian(cv2.cvtColor(crop, cv2.COLOR_BGR2GRAY), cv2.CV_64F).var() < ns.blur_threshold:
                        continue
                    embeddings.append(np.array(face["embedding"], dtype="float32"))
                    labels.append(actor)
                    counts[actor] = counts.get(actor, 0) + 1
            elif ns.include_video and ext in vid_exts:
                if stub:
                    continue
                if cv2 is None:
                    continue  # OpenCV not available, skip video processing
                cap = cv2.VideoCapture(str(path))
                if not cap.isOpened():
                    continue
                fps = cap.get(cv2.CAP_PROP_FPS)
                frame_count = cap.get(cv2.CAP_PROP_FRAME_COUNT)
                duration = frame_count / fps if fps > 0 else 0
                t = 0.0
                while t <= duration:
                    cap.set(cv2.CAP_PROP_POS_MSEC, t * 1000)
                    ret, frame = cap.read()
                    if not ret:
                        break
                    try:
                        from deepface import DeepFace
                        reps = DeepFace.represent(img_path=frame, model_name=ns.model, detector_backend=ns.detector, enforce_detection=True, align=True)
                    except Exception:
                        reps = []
                    faces = reps if isinstance(reps, list) else [reps]
                    for face in faces:
                        fa = face.get("facial_area") or {}
                        x, y, w, h = fa.get("x", 0), fa.get("y", 0), fa.get("w", 0), fa.get("h", 0)
                        if w * h < ns.min_face_area:
                            continue
                        crop = frame[y:y + h, x:x + w]
                        if crop.size == 0:
                            continue
                        if cv2.Laplacian(cv2.cvtColor(crop, cv2.COLOR_BGR2GRAY), cv2.CV_64F).var() < ns.blur_threshold:
                            continue
                        embeddings.append(np.array(face["embedding"], dtype="float32"))
                        labels.append(actor)
                        counts[actor] = counts.get(actor, 0) + 1
                    t += ns.video_sample_rate
                cap.release()
    if not embeddings:
        print("No embeddings built")
        return 1
    arr = l2norm(np.vstack(embeddings).astype("float32"))
    np.save(ns.embeddings, arr.astype("float32"))
    with open(ns.labels, "w") as f:
        json.dump(labels, f)
    if getattr(ns, "verbose", False):
        for actor in sorted(counts):
            print(actor, counts[actor])
        print(f"{arr.shape[0]}x{arr.shape[1]}")
    return 0


def cmd_actor_match(ns) -> int:
    """Match faces in a single video against previously built gallery."""
    gallery = np.load(ns.embeddings).astype("float32")
    with open(ns.labels) as f:
        labels = json.load(f)
    if len(gallery) != len(labels):
        return 2
    gallery = l2norm(gallery)
    stub = os.environ.get("DEEPFACE_STUB")
    if stub:
        vec = gallery[0]
        scores = gallery @ vec
        k = min(ns.topk, len(scores))
        idx = np.argsort(-scores)[:k]
        top = [{"label": labels[i], "score": float(scores[i])} for i in idx]
        accepted_label = labels[idx[0]] if k > 0 and scores[idx[0]] >= ns.conf else None
        accepted_score = float(scores[idx[0]]) if k > 0 else 0.0
        detections = [{"t": 0.0, "bbox": [0, 0, 10, 10], "embedding_cos_topk": top, "accepted_label": accepted_label, "accepted_score": accepted_score}]
        agg = {}
        if accepted_label is None:
            agg["unknown"] = {"frames": 1}
        else:
            agg[accepted_label] = {"frames": 1, "first_t": 0.0, "last_t": 0.0}
        out = ns.out or str(artifact_dir(Path(ns.video)) / f"{Path(ns.video).stem}.faces.json")
        data = {"video": ns.video, "fps": 30.0, "sample_rate": ns.sample_rate, "model": "deepface:" + ns.model, "detector": ns.detector, "retry_detectors": ns.retry_detectors, "conf_threshold": ns.conf, "detections": detections, "aggregate": agg}
        with open(out, "w") as f:
            json.dump(data, f)
        if getattr(ns, "verbose", False):
            print(1, 1, out)
        return 0
    if cv2 is None:
        print("OpenCV (cv2) is not installed. Please install opencv-python.", file=sys.stderr)
        return 1
    cap = cv2.VideoCapture(ns.video)
    if not cap.isOpened():
        print("Cannot open video")
        return 1
    fps = cap.get(cv2.CAP_PROP_FPS)
    retry = [d for d in ns.retry_detectors.split(",") if d]
    detections: list[dict] = []
    frame_count = 0
    faces_total = 0
    duration = cap.get(cv2.CAP_PROP_FRAME_COUNT) / fps if fps > 0 else 0
    t = 0.0
    while t <= duration:
        cap.set(cv2.CAP_PROP_POS_MSEC, t * 1000)
        ret, frame = cap.read()
        if not ret:
            break
        frame_count += 1
        try:
            from deepface import DeepFace  # type: ignore
            reps = DeepFace.represent(img_path=frame, model_name=ns.model, detector_backend=ns.detector, enforce_detection=False)
        except Exception:
            reps = []
        faces = reps if isinstance(reps, list) else [reps]
        if len(faces) == 0:
            for det in retry:
                try:
                    from deepface import DeepFace  # type: ignore
                    reps = DeepFace.represent(img_path=frame, model_name=ns.model, detector_backend=det, enforce_detection=False)
                except Exception:
                    reps = []
                faces = reps if isinstance(reps, list) else [reps]
                if len(faces) > 0:
                    break
        for face in faces:
            fa = face.get("facial_area") or {}
            x, y, w, h = fa.get("x", 0), fa.get("y", 0), fa.get("w", 0), fa.get("h", 0)
            if w * h < ns.min_face_area:
                continue
            crop = frame[y:y + h, x:x + w]
            if crop.size == 0:
                continue
            if cv2.Laplacian(cv2.cvtColor(crop, cv2.COLOR_BGR2GRAY), cv2.CV_64F).var() < ns.blur_threshold:
                continue
            vec = l2norm(np.array(face["embedding"], dtype="float32")[None, :])[0]
            scores = gallery @ vec
            k = min(ns.topk, len(scores))
            idx = np.argsort(-scores)[:k]
            top = [{"label": labels[i], "score": float(scores[i])} for i in idx]
            accepted_label = None
            accepted_score = float(scores[idx[0]]) if k > 0 else 0.0
            if k > 0 and accepted_score >= ns.conf:
                accepted_label = labels[idx[0]]
            detections.append({"t": t, "bbox": [int(x), int(y), int(x + w), int(y + h)], "embedding_cos_topk": top, "accepted_label": accepted_label, "accepted_score": accepted_score})
            faces_total += 1
        if getattr(ns, "verbose", False) and frame_count % 25 == 0:
            print(frame_count, faces_total)
        t += ns.sample_rate
    cap.release()
    agg: dict[str, dict] = {}
    for d in detections:
        l = d["accepted_label"]
        if l is None:
            agg.setdefault("unknown", {"frames": 0})["frames"] += 1
        else:
            if l not in agg:
                agg[l] = {"frames": 0, "first_t": d["t"], "last_t": d["t"]}
            agg[l]["frames"] += 1
            agg[l]["last_t"] = d["t"]
    out = ns.out or str(artifact_dir(Path(ns.video)) / f"{Path(ns.video).stem}.faces.json")
    data = {"video": ns.video, "fps": float(fps), "sample_rate": ns.sample_rate, "model": "deepface:" + ns.model, "detector": ns.detector, "retry_detectors": ns.retry_detectors, "conf_threshold": ns.conf, "detections": detections, "aggregate": agg}
    with open(out, "w") as f:
        json.dump(data, f)
    if getattr(ns, "verbose", False):
        print(frame_count, faces_total, out)
    return 0

# ---------------------------------------------------------------------------
# Heatmap generation (brightness/motion timeline)
# ---------------------------------------------------------------------------

def heatmap_json_path(video: Path) -> Path:
    return artifact_dir(video) / f"{video.stem}.heatmap.json"


def heatmap_png_path(video: Path) -> Path:
    return artifact_dir(video) / f"{video.stem}.heatmap.png"


def compute_heatmap(video: Path, interval: float, mode: str, force: bool, write_png: bool) -> dict:
    out_json = heatmap_json_path(video)
    if out_json.exists() and not force:
        return json.loads(out_json.read_text())
    duration = extract_duration_from_file(video) or 0
    if duration <= 0:
        duration = 1.0
    samples: list[dict] = []
    prev_pixels: list[int] | None = None
    timestamps: list[float] = []
    t = 0.0
    while t < duration:
        timestamps.append(min(t, max(0.0, duration - 0.001)))
        t += interval
    if not timestamps or timestamps[-1] < duration - (interval * 0.5):
        timestamps.append(duration * 0.999)
    # Extract frames one by one (keeps memory low)
    for ts in timestamps:
        if os.environ.get("FFPROBE_DISABLE") or not ffmpeg_available():
            # stub
            brightness = 128.0
            motion = 0.0
            samples.append({"t": ts, "brightness": brightness, "motion": motion})
            continue
        cmd = [
            "ffmpeg", "-v", "error",
            "-ss", f"{ts:.3f}",
            "-i", str(video),
            "-frames:v", "1",
            "-vf", "scale=32:32:force_original_aspect_ratio=decrease,pad=32:32:(ow-iw)/2:(oh-ih)/2:color=black,format=gray",
            "-f", "image2pipe",
            "-vcodec", "png",
            "-",
        ]
        proc = subprocess.run(cmd, capture_output=True)
        if proc.returncode != 0:
            raise RuntimeError(f"ffmpeg frame extract failed at {ts:.2f}s")
        img_bytes = proc.stdout
        try:
            from PIL import Image  # type: ignore
            import io
            im = Image.open(io.BytesIO(img_bytes))
            pixels = list(im.getdata())
        except Exception:
            pixels = list(img_bytes[:1024])  # crude fallback
        # brightness
        avg_brightness = sum(pixels) / len(pixels)
        motion_val = 0.0
        if prev_pixels is not None and (mode in ("motion", "both")):
            # mean absolute difference normalized
            diffs = 0
            for a, b in zip(pixels, prev_pixels):
                diffs += abs(a - b)
            motion_val = diffs / (len(pixels) * 255.0)
        samples.append({
            "t": ts,
            "brightness": avg_brightness if mode in ("brightness", "both", "motion") else None,
            "motion": motion_val if mode in ("motion", "both") else None,
        })
        prev_pixels = pixels
    data = {
        "video": video.name,
        "duration": duration,
        "interval": interval,
        "mode": mode,
        "samples": samples,
        "generated_at": time.time(),
    }
    out_json.write_text(json.dumps(data, indent=2))
    if write_png:
        try:
            from PIL import Image  # type: ignore
            # Build a 1-pixel tall strip (or 2 if both) then scale vertically
            w = len(samples)
            if mode == "brightness":
                row = [int(min(255, max(0, s["brightness"])) ) for s in samples]
                img = Image.new("L", (w, 1))
                img.putdata(row)
                img = img.resize((w, 32), resample=Image.Resampling.NEAREST)
                img.save(heatmap_png_path(video))
            elif mode == "motion":
                row = [int(min(255, max(0, (s["motion"] or 0) * 255))) for s in samples]
                img = Image.new("L", (w, 1))
                img.putdata(row)
                img = img.resize((w, 32), resample=Image.Resampling.NEAREST)
                img.save(heatmap_png_path(video))
            else:  # both -> two rows stacked
                row1 = [int(min(255, max(0, s["brightness"])) ) for s in samples]
                row2 = [int(min(255, max(0, (s["motion"] or 0) * 255))) for s in samples]
                img = Image.new("L", (w, 2))
                img.putdata(row1 + row2)
                img = img.resize((w, 64), resample=Image.Resampling.NEAREST)
                img.save(heatmap_png_path(video))
        except Exception:
            pass
    return data

# ---------------------------------------------------------------------------
# Scene boundary detection (markers with optional previews / thumbs)
# ---------------------------------------------------------------------------
# TODO (future): "Marker animated previews" feature.
# Concept: For each detected scene boundary, generate a short looping animated preview (e.g. 0.5–1.0s before and after the cut) to aid UI hover inspection.
# Proposed design:
#   - Input: existing scenes JSON (times + scores).
#   - For each marker time t, extract clip [t-Δ_pre, t+Δ_post] with safe clamps (Δ defaults 0.5s).
#   - Output formats: animated WebP (preferred), fallback MP4/WebM; store in .<video>.mp4.scenes/scene_XXX.preview.webp (or .mp4) plus update scenes JSON adding `preview` field.
#   - Option flags: --preview-format webp|mp4|webm, --preview-length 1.0, --preview-before 0.5, --preview-after 0.5, --preview-width 320, --preview-fps 12, --preview-quality (WebP quality or CRF).
#   - Performance: batch ffmpeg invocation per preview or consider filter_complex with select for multi-output (opt-in speed mode).
#   - Caching: skip if file exists unless --force.
#   - Integration: scenes subcommand optional flag --animated-previews; batch pipeline new task name 'scene-previews' (depends on scenes artifacts existing or performs detection if missing).
#   - Future enhancement: sprite sheet of scene previews for ultra-fast UI load.
# This is documentation only; not implemented yet.

def scenes_json_path(video: Path) -> Path:
    return artifact_dir(video) / f"{video.stem}.scenes.json"


def scenes_dir(video: Path) -> Path:
    return artifact_dir(video) / f"{video.stem}.scenes"


def detect_scenes(video: Path, threshold: float) -> list[tuple[float, float]]:
    """Detect scene boundaries using PySceneDetect (excluding time zero)."""
    try:
        from scenedetect import open_video, SceneManager
        from scenedetect.detectors import ContentDetector

        video_stream = open_video(str(video))
        scene_manager = SceneManager()
        scene_manager.add_detector(ContentDetector(threshold=threshold))
        scene_manager.detect_scenes(video_stream)
        scenes = scene_manager.get_scene_list()
        boundaries = [start.get_seconds() for start, _ in scenes[1:]]
        return [(t, 1.0) for t in boundaries]
    except Exception:
        return [(1.0, 1.0)]


def generate_scene_artifacts(video: Path, threshold: float, limit: int, gen_thumbs: bool, gen_clips: bool, thumb_width: int, clip_duration: float, force: bool) -> dict:
    out_json = scenes_json_path(video)
    if out_json.exists() and not force:
        return json.loads(out_json.read_text())
    markers = detect_scenes(video, threshold)
    if limit > 0:
        markers = markers[:limit]
    duration = extract_duration_from_file(video) or 0
    info_list = []
    asset_dir = scenes_dir(video)
    if (gen_thumbs or gen_clips) and not asset_dir.exists():
        asset_dir.mkdir()
    for idx, (t, score) in enumerate(markers):
        entry: dict = {"time": t, "score": score}
        safe_t = max(0.0, min(t, max(0.0, duration - 0.01)))
        if gen_thumbs:
            thumb_file = asset_dir / f"scene_{idx:03d}.jpg"
            if (not thumb_file.exists()) or force:
                if os.environ.get("FFPROBE_DISABLE") or not ffmpeg_available():
                    thumb_file.write_text(f"stub thumb {safe_t}")
                else:
                    cmd = [
                        "ffmpeg", "-v", "error", "-ss", f"{safe_t:.3f}", "-i", str(video), "-frames:v", "1",
                        "-vf", f"scale={thumb_width}:-1:force_original_aspect_ratio=decrease",
                        "-qscale:v", "4", str(thumb_file)
                    ]
                    subprocess.run(cmd, capture_output=True)
            entry["thumb"] = thumb_file.name
        if gen_clips:
            clip_file = asset_dir / f"scene_{idx:03d}.mp4"
            if (not clip_file.exists()) or force:
                if os.environ.get("FFPROBE_DISABLE") or not ffmpeg_available():
                    clip_file.write_text(f"stub clip {safe_t}")
                else:
                    # Reuse build_preview_cmd? Simpler inline
                    cmd = [
                        "ffmpeg", "-v", "error", "-ss", f"{safe_t:.3f}", "-i", str(video), "-t", f"{clip_duration:.3f}",
                        "-an", "-c:v", "libx264", "-preset", "veryfast", "-crf", "30", str(clip_file)
                    ]
                    subprocess.run(cmd, capture_output=True)
            entry["clip"] = clip_file.name
        info_list.append(entry)
    data = {
        "video": video.name,
        "duration": duration,
        "threshold": threshold,
        "markers": info_list,
        "generated_at": time.time(),
    }
    out_json.write_text(json.dumps(data, indent=2))
    return data

# ---------------------------------------------------------------------------
# Codec scanning & batch transcoding
# ---------------------------------------------------------------------------

def probe_codecs(video: Path) -> dict:
    if os.environ.get("FFPROBE_DISABLE") or not ffprobe_available():
        return {"video": video.name, "vcodec": "h264", "vprofile": "high", "acodecs": ["aac"], "container": video.suffix.lstrip('.'), "duration": 0.0, "size": video.stat().st_size}
    cmd = [
        "ffprobe", "-v", "error", "-select_streams", "v:0", "-show_entries", "stream=codec_name,profile", "-show_entries", "format=duration", "-of", "json", str(video)
    ]
    proc_v = subprocess.run(cmd, capture_output=True, text=True)
    vcodec = None
    vprofile = None
    duration = 0.0
    try:
        data = json.loads(proc_v.stdout)
        if data.get("streams"):
            st = data["streams"][0]
            vcodec = st.get("codec_name")
            vprofile = (st.get("profile") or "").lower()
        if data.get("format"):
            duration = float(data["format"].get("duration", 0.0) or 0.0)
    except Exception:
        pass
    # audio codecs (may be multiple)
    cmd_a = ["ffprobe", "-v", "error", "-select_streams", "a", "-show_entries", "stream=codec_name", "-of", "csv=p=0", str(video)]
    proc_a = subprocess.run(cmd_a, capture_output=True, text=True)
    acodecs = []
    for line in proc_a.stdout.splitlines():
        if line.strip():
            acodecs.append(line.strip())
    return {
        "video": video.name,
        "path": str(video),
        "vcodec": vcodec or "unknown",
        "vprofile": vprofile or "unknown",
        "acodecs": acodecs or ["unknown"],
        "container": video.suffix.lstrip('.'),
        "duration": duration,
        "size": video.stat().st_size,
    }


def codec_is_compatible(info: dict, target_v: str, target_a: str, profiles: set[str]) -> tuple[bool, list[str]]:
    reasons: list[str] = []
    if info["vcodec"] != target_v:
        reasons.append(f"vcodec={info['vcodec']}")
    if target_v == "h264" and profiles and info.get("vprofile") not in profiles:
        reasons.append(f"profile={info.get('vprofile')}")
    # Accept if any audio stream matches
    if target_a != "copy" and target_a not in info.get("acodecs", []):
        reasons.append(f"acodecs={','.join(info.get('acodecs', []))}")
    return (len(reasons) == 0, reasons)


def build_transcode_cmd(src: Path, dst: Path, target_v: str, target_a: str, crf: int, v_bitrate: str | None, a_bitrate: str, preset: str, hw: str, drop_subs: bool) -> list[str]:
    # Decide video encoder
    if hw == "videotoolbox" and target_v == "h264":
        vencoder = "h264_videotoolbox"
        v_part = ["-c:v", vencoder]
        if v_bitrate:
            v_part += ["-b:v", v_bitrate]
        else:
            # videotoolbox often ignores CRF; supply bitrate default if not provided
            v_part += ["-b:v", "3000k"]
    else:
        vencoder = {"h264": "libx264", "hevc": "libx265", "av1": "libaom-av1"}.get(target_v, "libx264")
        v_part = ["-c:v", vencoder, "-preset", preset, "-crf", str(crf)]
        if v_bitrate:
            v_part += ["-b:v", v_bitrate]
    # Audio encoder
    if target_a == "copy":
        a_part = ["-c:a", "copy"]
    else:
        aencoder = {"aac": "aac", "opus": "libopus"}.get(target_a, "aac")
        a_part = ["-c:a", aencoder, "-b:a", a_bitrate]
    map_part: list[str] = []
    if drop_subs:
        map_part = ["-map", "0", "-map", "-0:s"]
    cmd = ["ffmpeg", "-y", "-v", "error", "-i", str(src)] + map_part + v_part + a_part + ["-movflags", "+faststart", str(dst)]
    return cmd


def cmd_codecs(ns) -> int:
    """Scan videos for codec/profile compatibility vs desired target codecs."""
    root = Path(ns.directory).expanduser().resolve()
    if not root.is_dir():
        print(f"Error: directory not found: {root}", file=sys.stderr)
        return 2
    vids = find_videos(root, ns.recursive, {".mp4", ".mkv", ".mov", ".avi", ".m4v"})
    if not vids:
        print("No video files found.")
        return 0
    worker_count = max(1, min(ns.workers, 8))
    q: Queue[Path] = Queue()
    for v in vids:
        q.put(v)
    results: list[dict] = []
    lock = threading.Lock()
    done = 0
    total = len(vids)
    profiles = set(x.strip().lower() for x in ns.allowed_profiles.split(',') if x.strip()) if ns.allowed_profiles else set()

    def worker():
        nonlocal done
        while True:
            try:
                v = q.get_nowait()
            except Empty:
                return
            info = probe_codecs(v)
            ok, reasons = codec_is_compatible(info, ns.target_v, ns.target_a, profiles)
            info["compatible"] = ok
            if not ok:
                info["why"] = reasons
            with lock:
                results.append(info)
                done += 1
                print(f"codecs {done}/{total}\r", end="", file=sys.stderr)
            q.task_done()

    threads = [threading.Thread(target=worker, daemon=True) for _ in range(worker_count)]
    for t in threads: t.start()
    for t in threads: t.join()
    print(f"codecs {done}/{total}", file=sys.stderr)
    results.sort(key=lambda r: r["video"].lower())
    if ns.log:
        try:
            with open(ns.log, "w") as lf:
                for r in results:
                    if not r.get("compatible"):
                        lf.write(f"{r['path']} | v={r['vcodec']}({r['vprofile']}) | a={','.join(r['acodecs'])} | reasons={','.join(r.get('why', []))}\n")
        except Exception as e:  # noqa: BLE001
            print(f"Warning: failed to write log: {e}", file=sys.stderr)
    if ns.output_format == "json":
        print(json.dumps({"results": results, "target_v": ns.target_v, "target_a": ns.target_a}, indent=2))
    else:
        for r in results:
            if r["compatible"] and not ns.all:
                continue
            status = "✓" if r["compatible"] else "X"
            why = "" if r["compatible"] else (" [" + ",".join(r.get("why", [])) + "]")
            print(f"{status} {r['video']}: v={r['vcodec']}({r['vprofile']}) a={','.join(r['acodecs'])} c={r['container']}{why}")
    return 0


def cmd_transcode(ns) -> int:
    """Transcode incompatible videos toward target codecs (supports dry-run & progress)."""
    root = Path(ns.directory).expanduser().resolve()
    if not root.is_dir():
        print(f"Error: directory not found: {root}", file=sys.stderr)
        return 2
    out_root = Path(ns.dest).expanduser().resolve()
    out_root.mkdir(parents=True, exist_ok=True)
    vids = find_videos(root, ns.recursive, {".mp4", ".mkv", ".mov", ".avi", ".m4v"})
    if not vids:
        print("No video files found.")
        return 0
    profiles = set(x.strip().lower() for x in ns.allowed_profiles.split(',') if x.strip()) if ns.allowed_profiles else set()
    dry = ns.dry_run
    worker_count = max(1, min(ns.workers, 2))  # encoding heavy
    q: Queue[Path] = Queue()
    for v in vids: q.put(v)
    done = 0
    lock = threading.Lock()
    errors: list[str] = []
    actions: list[dict] = []

    def worker():
        nonlocal done
        while True:
            try:
                v = q.get_nowait()
            except Empty:
                return
            try:
                info = probe_codecs(v)
                ok, reasons = codec_is_compatible(info, ns.target_v, ns.target_a, profiles)
                rel = v.relative_to(root)
                out_file = out_root / rel
                out_file = out_file.with_suffix('.mp4')  # normalize container
                out_file.parent.mkdir(parents=True, exist_ok=True)
                if ok and not ns.force:
                    action = {"video": str(v), "status": "skip-compatible"}
                else:
                    if dry:
                        action = {"video": str(v), "status": "plan-transcode", "reasons": reasons, "output": str(out_file)}
                    else:
                        cmd = build_transcode_cmd(v, out_file, ns.target_v, ns.target_a, ns.crf, ns.v_bitrate, ns.a_bitrate, ns.preset, ns.hardware, ns.drop_subs)
                        start = time.time()
                        if ns.progress:
                            # Use -progress pipe:1 for periodic key=value lines; rebuild command
                            prog_cmd = ["ffmpeg", "-v", "error", "-i", str(v)]
                            if ns.drop_subs:
                                prog_cmd += ["-map", "0", "-map", "-0:s"]
                            # replicate encoding settings roughly
                            # Simplify: rely on previously built cmd parts excluding initial ffmpeg -y -v error -i and output
                            # For consistency re-use build_transcode_cmd but without -y and with -progress
                            full_cmd = cmd.copy()
                            # Insert -progress before output file path
                            full_cmd.insert(-1, "-progress")
                            full_cmd.insert(-1, "pipe:1")
                            proc = subprocess.Popen(full_cmd, stdout=subprocess.PIPE, stderr=subprocess.PIPE, text=True, bufsize=1)
                            duration = info.get("duration") or extract_duration_from_file(v) or 0.0
                            last_pct = -1
                            if proc.stdout:
                                for line in proc.stdout:
                                    line = line.strip()
                                    if line.startswith("out_time_ms=") and duration > 0:
                                        try:
                                            ms = float(line.split('=')[1])
                                            sec = ms / 1_000_000.0
                                            pct = int((sec / duration) * 100)
                                            if pct != last_pct:
                                                print(f"{v.name} {pct}%\r", end="", file=sys.stderr)
                                                last_pct = pct
                                        except Exception:
                                            pass
                            proc.wait()
                            if proc.returncode != 0:
                                err = proc.stderr.read() if proc.stderr else "ffmpeg failed"
                                raise RuntimeError(err.strip() or "ffmpeg failed")
                        else:
                            proc = subprocess.run(cmd, capture_output=True, text=True)
                            if proc.returncode != 0:
                                raise RuntimeError(proc.stderr.strip() or "ffmpeg failed")
                        elapsed = time.time() - start
                        action = {"video": str(v), "status": "transcoded", "output": str(out_file), "seconds": round(elapsed,2)}
                with lock:
                    actions.append(action)
            except Exception as e:  # noqa: BLE001
                with lock:
                    errors.append(f"{v}: {e}")
            finally:
                with lock:
                    done += 1
                    print(f"transcode {done}/{len(vids)}\r", end="", file=sys.stderr)
                q.task_done()

    threads = [threading.Thread(target=worker, daemon=True) for _ in range(worker_count)]
    for t in threads: t.start()
    for t in threads: t.join()
    print(f"transcode {done}/{len(vids)}", file=sys.stderr)
    summary = {"actions": actions, "errors": errors, "total": len(vids), "dry_run": dry, "target_v": ns.target_v, "target_a": ns.target_a}
    if ns.output_format == "json":
        print(json.dumps(summary, indent=2))
    else:
        for a in actions:
            print(a)
        if errors:
            print("Errors:")
            for e in errors: print("  ", e)
    return 1 if errors else 0


def cmd_compare(ns) -> int:
    """Compare two videos computing SSIM & PSNR quality metrics."""
    src = Path(ns.original).expanduser().resolve()
    dst = Path(ns.other).expanduser().resolve()
    if not src.exists() or not dst.exists():
        print("Error: input file(s) missing", file=sys.stderr)
        return 2
    if os.environ.get("FFPROBE_DISABLE") or not ffmpeg_available():
        print("FFmpeg not available (or disabled)")
        return 1
    cmd = ["ffmpeg", "-i", str(src), "-i", str(dst), "-lavfi", "[0][1]ssim;[0][1]psnr", "-f", "null", "-"]
    if ns.progress:
        # Need duration for percentage
        dur = extract_duration_from_file(src) or 0
        proc = subprocess.Popen(cmd, stderr=subprocess.PIPE, stdout=subprocess.DEVNULL, text=True, bufsize=1)
        ssim = None
        psnr = None
        lines: list[str] = []
        if proc.stderr:
            for line in proc.stderr:
                line_strip = line.strip()
                if "frame=" in line_strip and "time=" in line_strip and dur > 0:
                    # parse time=HH:MM:SS.mmm
                    for token in line_strip.split():
                        if token.startswith("time="):
                            tval = token[5:]
                            try:
                                h, m, s = tval.split(':')
                                sec = float(h)*3600 + float(m)*60 + float(s)
                                pct = int((sec/dur)*100)
                                print(f"compare {pct}%\r", end="", file=sys.stderr)
                            except Exception:
                                pass
                lines.append(line_strip)
        proc.wait()
        stderr_text = "\n".join(lines)
    else:
        proc = subprocess.run(cmd, capture_output=True, text=True)
        stderr_text = proc.stderr
    ssim = None
    psnr = None
    for line in stderr_text.splitlines():
        if "SSIM Y:" in line and "All:" in line:
            # find All: value
            parts = line.replace(',', ' ').split()
            for p in parts:
                if p.startswith('All:'):
                    try: ssim = float(p.split(':')[1])
                    except Exception: pass
        if "PSNR y:" in line and "average:" in line:
            parts = line.replace(',', ' ').split()
            for p in parts:
                if p.startswith('average:'):
                    try: psnr = float(p.split(':')[1])
                    except Exception: pass
    interp_ssim = (
        "very-high" if (ssim or 0) >= 0.97 else
        "high" if (ssim or 0) >= 0.95 else
        "medium" if (ssim or 0) >= 0.90 else
        "low"
    ) if ssim is not None else None
    interp_psnr = (
        "excellent" if (psnr or 0) >= 40 else
        "good" if (psnr or 0) >= 35 else
        "acceptable" if (psnr or 0) >= 30 else
        "poor"
    ) if psnr is not None else None
    result = {"original": str(src), "other": str(dst), "ssim": ssim, "ssim_quality": interp_ssim, "psnr": psnr, "psnr_quality": interp_psnr}
    if ns.output_format == "json":
        print(json.dumps(result, indent=2))
    else:
        print(result)
    return 0


def cmd_faces(ns) -> int:
    """Cluster faces across videos (heavy deps) or stub output when disabled."""
    root = Path(ns.directory).expanduser().resolve()
    if not root.is_dir():
        print(f"Error: directory not found: {root}", file=sys.stderr)
        return 2
    videos = find_mp4s(root, ns.recursive)
    clusters = cluster_faces(
        videos,
        frame_rate=ns.frame_rate,
        eps=ns.eps,
        min_samples=ns.min_samples,
    )
    # In stub/offline test mode (FFPROBE_DISABLE) also write a simple per-video artifact
    stub = os.environ.get("FFPROBE_DISABLE")
    if stub:
        # Write an empty faces json for each video (structure aligned with other commands)
        for v in videos:
            out = artifact_dir(v) / f"{v.stem}.faces.json"
            if not out.exists():
                out.write_text(json.dumps({"detections": []}, indent=2))
    text = json.dumps(clusters, indent=2)
    if ns.output_format == "json":
        if ns.output:
            Path(ns.output).write_text(text)
        else:
            print(text)
    else:
        # simple text summary
        for cid, occs in clusters.items():
            print(cid, len(occs))
    return 0

def cmd_faces_per_video(ns) -> int:
    """Detect faces in each video individually and write per-video .faces.json files."""
    root = Path(ns.directory).expanduser().resolve()
    if not root.is_dir():
        print(f"Error: directory not found: {root}", file=sys.stderr)
        return 2
    videos = find_mp4s(root, ns.recursive)
    if not videos:
        print("No MP4 files found.")
        return 0
    errors: list[str] = []
    for v in videos:
        try:
            generate_faces(v, force=getattr(ns, "force", False))
            print(f"Faces detected for {v.name}")
        except Exception as e:
            errors.append(f"{v}: {e}")
    if errors:
        print("Errors (some faces missing):", file=sys.stderr)
        for e in errors:
            print("  " + e, file=sys.stderr)
    print(f"Faces detection done for {len(videos) - len(errors)} file(s)")
    return 0 if not errors else 1


def cmd_report(ns) -> int:
    """Summarize artifact coverage (counts & percentages) across videos."""
    root = Path(ns.directory).expanduser().resolve()
    if not root.is_dir():
        print(f"Error: directory not found: {root}", file=sys.stderr)
        return 2
    videos = find_mp4s(root, ns.recursive)
    videos.sort()
    total = len(videos)
    if total == 0:
        print("No MP4 files found.")
        return 0
    # Artifact detectors
    counts = {
        "metadata": 0,
        "thumb": 0,
        "sprites": 0,
        "previews": 0,
        "subs": 0,
        "phash": 0,
        "heatmap": 0,
        "scenes": 0,
        "faces": 0,
    }
    rows: list[dict] = []
    for v in videos:
        meta_ok = metadata_path(v).exists()
        thumb_ok = thumb_path(v).exists()
        s, j = sprite_sheet_paths(v)
        sprites_ok = s.exists() and j.exists()
        previews_ok = preview_index_path(v).exists()
        subs_ok = find_subtitles(v) is not None
        phash_ok = phash_path(v).exists()
        heatmap_ok = heatmap_json_path(v).exists()
        scenes_ok = scenes_json_path(v).exists()
        faces_ok = faces_json_path(v).exists()
        if meta_ok: counts["metadata"] += 1
        if thumb_ok: counts["thumb"] += 1
        if sprites_ok: counts["sprites"] += 1
        if previews_ok: counts["previews"] += 1
        if subs_ok: counts["subs"] += 1
        if phash_ok: counts["phash"] += 1
        if heatmap_ok: counts["heatmap"] += 1
        if scenes_ok: counts["scenes"] += 1
        if faces_ok: counts["faces"] += 1
        rows.append({
            "video": v.name,
            "metadata": meta_ok,
            "thumb": thumb_ok,
            "sprites": sprites_ok,
            "previews": previews_ok,
            "subs": subs_ok,
            "phash": phash_ok,
            "heatmap": heatmap_ok,
            "scenes": scenes_ok,
            "faces": faces_ok,
        })
    coverage = {k: (counts[k] / total) for k in counts}
    if ns.output_format == "json":
        print(json.dumps({
            "total": total,
            "coverage": coverage,
            "counts": counts,
            "videos": rows,
        }, indent=2))
    else:
        print(f"Total videos: {total}")
        for k in counts:
            pct = (counts[k] / total) * 100
            print(f"{k:9s}: {counts[k]:4d} ({pct:5.1f}%)")
    return 0


def cmd_rename(ns) -> int:
    rename_with_artifacts(Path(ns.src), Path(ns.dst))
    return 0


def cmd_finish(ns) -> int:
    root = Path(ns.directory).expanduser().resolve()
    if not root.is_dir():
        print(f"Error: directory not found: {root}", file=sys.stderr)
        return 2
    rep = generate_report(root, ns.recursive)
    total = rep.get("total", 0)
    counts = rep.get("counts", {})
    mapping = [
        ("metadata", "meta"),
        ("thumb", "thumb"),
        ("sprites", "sprites"),
        ("previews", "previews"),
        ("subs", "subs"),
        ("phash", "phash"),
        ("heatmap", "heatmap"),
        ("scenes", "scenes"),
        ("faces", "faces"),
    ]
    tasks = [t for k, t in mapping if counts.get(k, 0) < total]
    if not tasks:
        print("All artifacts present")
        return 0
    ns_batch = SimpleNamespace(
        directory=str(root),
        recursive=ns.recursive,
        tasks=",".join(tasks),
        max_meta=ns.workers,
        max_thumb=ns.workers,
        max_sprites=ns.workers,
        max_previews=ns.workers,
        max_subs=1,
        max_phash=ns.workers,
        max_scenes=1,
        preview_width=320,
        preview_duration=1.0,
        preview_segments=9,
        sprites_interval=10.0,
        sprites_width=320,
        sprites_cols=10,
        sprites_rows=10,
        subs_model="small",
        subs_backend="auto",
<<<<<<< HEAD
=======
        subs_format="vtt",
>>>>>>> a321f5dc
        subs_language=None,
        subs_translate=False,
        force=False,
    )
    return cmd_batch(ns_batch)


def cmd_meta(ns) -> int:
    """Generate ffprobe metadata JSON sidecars for each video."""
    root = Path(ns.directory).expanduser().resolve()
    if not root.is_dir():
        print(f"Error: directory not found: {root}", file=sys.stderr)
        return 2
    if not ffprobe_available():
        print("Warning: ffprobe not found; set FFPROBE_DISABLE=1 to stub or install ffprobe", file=sys.stderr)
    videos = find_mp4s(root, ns.recursive)
    if not videos:
        print("No MP4 files found.")
        return 0
    result = generate_metadata(videos, force=ns.force, workers=ns.workers)
    if result["errors"]:
        print("Errors (some files may be incomplete):", file=sys.stderr)
        for e in result["errors"]:
            print("  " + e, file=sys.stderr)
    print(f"Metadata done for {result['total']} file(s)")
    return 0




def resolve_directory(ns):
    """Consolidate logic for setting ns.directory from ns.dir."""
    if getattr(ns, "dir", None):
        # If ns.directory is missing or set to "." or None, use ns.dir
        if not hasattr(ns, "directory") or ns.directory == "." or ns.directory is None:
            ns.directory = ns.dir
    return ns

def main(argv: List[str] | None = None) -> int:
    ns = parse_args(argv or sys.argv[1:])
<<<<<<< HEAD
    ns = resolve_directory(ns)
=======
    if getattr(ns, "dir", None) and hasattr(ns, "directory"):
        if ns.directory == "." or ns.directory is None:
            ns.directory = ns.dir
    elif getattr(ns, "dir", None) and not hasattr(ns, "directory"):
        ns.directory = ns.dir
>>>>>>> a321f5dc
    if ns.cmd == "list":
        return cmd_list(ns)
    if ns.cmd == "report":
        return cmd_report(ns)
    if ns.cmd == "meta":
        return cmd_meta(ns)
    if ns.cmd == "thumb":
        return cmd_thumb(ns)
    if ns.cmd == "sprites":
        return cmd_sprites(ns)
    if ns.cmd == "previews":
        return cmd_previews(ns)
    if ns.cmd == "subs":
        return cmd_subs(ns)
    if ns.cmd == "phash":
        return cmd_phash(ns)
    if ns.cmd == "heatmap":
        return cmd_heatmap(ns)
    if ns.cmd == "scenes":
        return cmd_scenes(ns)
    if ns.cmd == "faces":
        return cmd_faces_per_video(ns)
    if ns.cmd == "rename":
        return cmd_rename(ns)
    if ns.cmd == "actor-build":
        return cmd_actor_build(ns)
    if ns.cmd == "actor-match":
        return cmd_actor_match(ns)
    if ns.cmd == "codecs":
        return cmd_codecs(ns)
    if ns.cmd == "transcode":
        return cmd_transcode(ns)
    if ns.cmd == "compare":
        return cmd_compare(ns)
    if ns.cmd == "batch":
        return cmd_batch(ns)
    if ns.cmd == "finish":
        return cmd_finish(ns)

    print("Unknown command", file=sys.stderr)
    return 1


if __name__ == "__main__":  # pragma: no cover
    raise SystemExit(main())<|MERGE_RESOLUTION|>--- conflicted
+++ resolved
@@ -124,21 +124,13 @@
 
 def artifact_dir(media_path: Path) -> Path:
     d = media_path.parent / ARTIFACTS_DIR
-<<<<<<< HEAD
-    d.mkdir(exist_ok=True)
-=======
     d.mkdir(exist_ok=True, parents=True)
->>>>>>> a321f5dc
     return d
 
 def subtitles_path_candidates(media_path: Path):
     d = artifact_dir(media_path)
     stem = media_path.stem
-<<<<<<< HEAD
     return [d / f"{stem}.srt"]
-=======
-    return [d / f"{stem}.srt", d / f"{stem}.vtt", d / f"{stem}.json"]
->>>>>>> a321f5dc
 
 def find_subtitles(media_path: Path):
     for p in subtitles_path_candidates(media_path):
@@ -166,15 +158,6 @@
 def find_videos(root: Path, recursive: bool = False, exts: set[str] | None = None) -> List[Path]:
     exts = exts or {".mp4", ".mkv", ".mov", ".avi", ".webm", ".m4v"}
     iterator = root.rglob("*") if recursive else root.iterdir()
-<<<<<<< HEAD
-    vids = [
-        p
-        for p in iterator
-        if p.is_file()
-        and p.suffix.lower() in exts
-        and ARTIFACTS_DIR not in p.parts
-    ]
-=======
     vids = []
     for p in iterator:
         # Exclude files that are immediate children of ARTIFACTS_DIR
@@ -184,7 +167,6 @@
             and p.parent != ARTIFACTS_DIR
         ):
             vids.append(p)
->>>>>>> a321f5dc
     vids.sort()
     return vids
 
@@ -442,12 +424,7 @@
 
 def sprite_sheet_paths(video: Path) -> tuple[Path, Path]:
     base = artifact_dir(video) / f"{video.stem}.sprites"
-<<<<<<< HEAD
-    return Path(f"{str(base)}.jpg"), Path(f"{str(base)}.json")
-=======
     return Path(str(base) + ".jpg"), Path(str(base) + ".json")
->>>>>>> a321f5dc
-
 
 def build_sprite_ffmpeg_cmd(video: Path, tmp_pattern: Path, interval: float, width: int, cols: int, rows: int, quality: int) -> list[str]:
     # Use fps filter as 1/interval to sample frames. Scale width, preserve aspect, then tile.
@@ -871,16 +848,9 @@
             except Empty:
                 return
             try:
-<<<<<<< HEAD
                 out_dir = out_dir_base or artifact_dir(vid)
                 out_dir.mkdir(parents=True, exist_ok=True)
                 out_file = out_dir / f"{vid.stem}.srt"
-=======
-                suffix_map = {"vtt": ".vtt", "srt": ".srt", "json": ".json"}
-                out_dir = out_dir_base or artifact_dir(vid)
-                out_dir.mkdir(parents=True, exist_ok=True)
-                out_file = out_dir / (vid.stem + suffix_map[ns.format])
->>>>>>> a321f5dc
                 if out_file.exists() and not ns.force:
                     pass
                 else:
@@ -934,27 +904,16 @@
     if task == "previews":
         return preview_index_path(video).exists() or preview_output_dir(video).exists()
     if task == "subs":
-<<<<<<< HEAD
         return (artifact_dir(video) / f"{video.stem}.srt").exists()
-=======
-        for suf in (".vtt", ".srt", ".json"):
-            if (artifact_dir(video) / f"{video.stem}{suf}").exists():
-                return True
-        return False
->>>>>>> a321f5dc
     if task == "phash":
         return phash_path(video).exists()
     if task == "heatmap":
         return heatmap_json_path(video).exists()
     if task == "scenes":
         return scenes_json_path(video).exists()
-<<<<<<< HEAD
-    return faces_json_path(video).exists() if task == "faces" else False
-=======
     if task == "faces":
         return faces_json_path(video).exists()
     return False
->>>>>>> a321f5dc
 
 
 def run_task(video: Path, task: str, ns) -> tuple[bool, str | None]:
@@ -1013,16 +972,9 @@
         elif task == "subs":
             backend = detect_backend(ns.subs_backend)
             segments = run_whisper_backend(video, backend, ns.subs_model, ns.subs_language, ns.subs_translate, None, None, getattr(ns, "compute_type", None))
-<<<<<<< HEAD
             text = format_segments(segments)
             artifact_dir(video).mkdir(exist_ok=True)
             (artifact_dir(video) / f"{video.stem}.srt").write_text(text)
-=======
-            text = format_segments(segments, ns.subs_format)
-            suffix = {"vtt": ".vtt", "srt": ".srt", "json": ".json"}[ns.subs_format]
-            artifact_dir(video).mkdir(exist_ok=True)
-            (artifact_dir(video) / f"{video.stem}{suffix}").write_text(text)
->>>>>>> a321f5dc
         elif task == "phash":
             # Use 5 evenly spaced frames by default in batch mode for more robust whole-video signature (algo defaults)
             compute_phash_video(video, frame_time_spec="middle", frames=5, force=ns.force, algo="ahash", combine="xor")
@@ -1069,9 +1021,9 @@
         "thumb": max(1, ns.max_thumb),
         "sprites": max(1, ns.max_sprites),
         "previews": max(1, ns.max_previews),
-    "subs": max(1, ns.max_subs),
-    "phash": max(1, ns.max_phash),
-    "scenes": max(1, ns.max_scenes),
+        "subs": max(1, ns.max_subs),
+        "phash": max(1, ns.max_phash),
+        "scenes": max(1, ns.max_scenes),
     }
 
     # Build job list in stage order: stage-by-stage to respect dependencies (e.g., sprites prefer metadata but not strictly required).
@@ -1394,11 +1346,7 @@
 
 def parse_args(argv: List[str]) -> argparse.Namespace:
     p = argparse.ArgumentParser(description="Video utility (list, metadata)")
-<<<<<<< HEAD
     p.add_argument("-d", "--dir", dest="root_dir", default=None, help="Root directory for commands")
-=======
-    p.add_argument("-d", "--dir", dest="dir", default=None, help="Root directory for commands")
->>>>>>> a321f5dc
     sub = p.add_subparsers(dest="cmd", required=True)
 
     lp = sub.add_parser("list", help="List mp4 files")
@@ -2795,10 +2743,7 @@
         sprites_rows=10,
         subs_model="small",
         subs_backend="auto",
-<<<<<<< HEAD
-=======
-        subs_format="vtt",
->>>>>>> a321f5dc
+        subs_format="srt",
         subs_language=None,
         subs_translate=False,
         force=False,
@@ -2826,9 +2771,6 @@
     print(f"Metadata done for {result['total']} file(s)")
     return 0
 
-
-
-
 def resolve_directory(ns):
     """Consolidate logic for setting ns.directory from ns.dir."""
     if getattr(ns, "dir", None):
@@ -2839,15 +2781,7 @@
 
 def main(argv: List[str] | None = None) -> int:
     ns = parse_args(argv or sys.argv[1:])
-<<<<<<< HEAD
     ns = resolve_directory(ns)
-=======
-    if getattr(ns, "dir", None) and hasattr(ns, "directory"):
-        if ns.directory == "." or ns.directory is None:
-            ns.directory = ns.dir
-    elif getattr(ns, "dir", None) and not hasattr(ns, "directory"):
-        ns.directory = ns.dir
->>>>>>> a321f5dc
     if ns.cmd == "list":
         return cmd_list(ns)
     if ns.cmd == "report":
